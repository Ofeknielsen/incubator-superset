# Licensed to the Apache Software Foundation (ASF) under one
# or more contributor license agreements.  See the NOTICE file
# distributed with this work for additional information
# regarding copyright ownership.  The ASF licenses this file
# to you under the Apache License, Version 2.0 (the
# "License"); you may not use this file except in compliance
# with the License.  You may obtain a copy of the License at
#
#   http://www.apache.org/licenses/LICENSE-2.0
#
# Unless required by applicable law or agreed to in writing,
# software distributed under the License is distributed on an
# "AS IS" BASIS, WITHOUT WARRANTIES OR CONDITIONS OF ANY
# KIND, either express or implied.  See the License for the
# specific language governing permissions and limitations
# under the License.
"""The main config file for Superset

All configuration in this file can be overridden by providing a superset_config
in your PYTHONPATH as there is a ``from superset_config import *``
at the end of this file.
"""
import imp
import importlib.util
import json
import logging
import os
import sys
from collections import OrderedDict
from datetime import date
from typing import Any, Callable, Dict, List, Optional, Type, TYPE_CHECKING

from cachelib.base import BaseCache
from celery.schedules import crontab
from dateutil import tz
from flask import Blueprint
from flask_appbuilder.security.manager import AUTH_DB
from pandas.io.parsers import STR_NA_VALUES

from superset.jinja_context import (  # pylint: disable=unused-import
    BaseTemplateProcessor,
)
from superset.stats_logger import DummyStatsLogger
from superset.typing import CacheConfig
from superset.utils.log import DBEventLogger
from superset.utils.logging_configurator import DefaultLoggingConfigurator

logger = logging.getLogger(__name__)

if TYPE_CHECKING:
    from flask_appbuilder.security.sqla import models  # pylint: disable=unused-import

    from superset.models.core import Database  # pylint: disable=unused-import

# Realtime stats logger, a StatsD implementation exists
STATS_LOGGER = DummyStatsLogger()
EVENT_LOGGER = DBEventLogger()

SUPERSET_LOG_VIEW = True

BASE_DIR = os.path.abspath(os.path.dirname(__file__))
if "SUPERSET_HOME" in os.environ:
    DATA_DIR = os.environ["SUPERSET_HOME"]
else:
    DATA_DIR = os.path.join(os.path.expanduser("~"), ".superset")

# ---------------------------------------------------------
# Superset specific config
# ---------------------------------------------------------
VERSION_INFO_FILE = os.path.join(BASE_DIR, "static", "version_info.json")
PACKAGE_JSON_FILE = os.path.join(BASE_DIR, "static", "assets", "package.json")

# Multiple favicons can be specified here. The "href" property
# is mandatory, but "sizes," "type," and "rel" are optional.
# For example:
# {
#     "href":path/to/image.png",
#     "sizes": "16x16",
#     "type": "image/png"
#     "rel": "icon"
# },
FAVICONS = [{"href": "/static/assets/images/favicon.png"}]


def _try_json_readversion(filepath: str) -> Optional[str]:
    try:
        with open(filepath, "r") as f:
            return json.load(f).get("version")
    except Exception:  # pylint: disable=broad-except
        return None


def _try_json_readsha(  # pylint: disable=unused-argument
    filepath: str, length: int
) -> Optional[str]:
    try:
        with open(filepath, "r") as f:
            return json.load(f).get("GIT_SHA")[:length]
    except Exception:  # pylint: disable=broad-except
        return None


# Depending on the context in which this config is loaded, the
# version_info.json file may or may not be available, as it is
# generated on install via setup.py. In the event that we're
# actually running Superset, we will have already installed,
# therefore it WILL exist. When unit tests are running, however,
# it WILL NOT exist, so we fall back to reading package.json
VERSION_STRING = _try_json_readversion(VERSION_INFO_FILE) or _try_json_readversion(
    PACKAGE_JSON_FILE
)

VERSION_SHA_LENGTH = 8
VERSION_SHA = _try_json_readsha(VERSION_INFO_FILE, VERSION_SHA_LENGTH)

ROW_LIMIT = 50000
VIZ_ROW_LIMIT = 10000
# max rows retreieved when requesting samples from datasource in explore view
SAMPLES_ROW_LIMIT = 1000
# max rows retrieved by filter select auto complete
FILTER_SELECT_ROW_LIMIT = 10000
SUPERSET_WORKERS = 2  # deprecated
SUPERSET_CELERY_WORKERS = 32  # deprecated

SUPERSET_WEBSERVER_PROTOCOL = "http"
SUPERSET_WEBSERVER_ADDRESS = "0.0.0.0"
SUPERSET_WEBSERVER_PORT = 8088

# This is an important setting, and should be lower than your
# [load balancer / proxy / envoy / kong / ...] timeout settings.
# You should also make sure to configure your WSGI server
# (gunicorn, nginx, apache, ...) timeout setting to be <= to this setting
SUPERSET_WEBSERVER_TIMEOUT = 60

# this 2 settings are used by dashboard period force refresh feature
# When user choose auto force refresh frequency
# < SUPERSET_DASHBOARD_PERIODICAL_REFRESH_LIMIT
# they will see warning message in the Refresh Interval Modal.
# please check PR #9886
SUPERSET_DASHBOARD_PERIODICAL_REFRESH_LIMIT = 0
SUPERSET_DASHBOARD_PERIODICAL_REFRESH_WARNING_MESSAGE = None

SUPERSET_DASHBOARD_POSITION_DATA_LIMIT = 65535
CUSTOM_SECURITY_MANAGER = None
SQLALCHEMY_TRACK_MODIFICATIONS = False
# ---------------------------------------------------------

# Your App secret key
SECRET_KEY = (
    "\2\1thisismyscretkey\1\2\e\y\y\h"  # pylint: disable=anomalous-backslash-in-string
)

# The SQLAlchemy connection string.
SQLALCHEMY_DATABASE_URI = "sqlite:///" + os.path.join(DATA_DIR, "superset.db")
# SQLALCHEMY_DATABASE_URI = 'mysql://myapp@localhost/myapp'
# SQLALCHEMY_DATABASE_URI = 'postgresql://root:password@localhost/myapp'

# In order to hook up a custom password store for all SQLACHEMY connections
# implement a function that takes a single argument of type 'sqla.engine.url',
# returns a password and set SQLALCHEMY_CUSTOM_PASSWORD_STORE.
#
# e.g.:
# def lookup_password(url):
#     return 'secret'
# SQLALCHEMY_CUSTOM_PASSWORD_STORE = lookup_password
SQLALCHEMY_CUSTOM_PASSWORD_STORE = None

# The limit of queries fetched for query search
QUERY_SEARCH_LIMIT = 1000

# Flask-WTF flag for CSRF
WTF_CSRF_ENABLED = True

# Add endpoints that need to be exempt from CSRF protection
WTF_CSRF_EXEMPT_LIST = ["superset.views.core.log", "superset.charts.api.data"]

# Whether to run the web server in debug mode or not
DEBUG = os.environ.get("FLASK_ENV") == "development"
FLASK_USE_RELOAD = True

# Superset allows server-side python stacktraces to be surfaced to the
# user when this feature is on. This may has security implications
# and it's more secure to turn it off in production settings.
SHOW_STACKTRACE = True

# Use all X-Forwarded headers when ENABLE_PROXY_FIX is True.
# When proxying to a different port, set "x_port" to 0 to avoid downstream issues.
ENABLE_PROXY_FIX = False
PROXY_FIX_CONFIG = {"x_for": 1, "x_proto": 1, "x_host": 1, "x_port": 1, "x_prefix": 1}

# ------------------------------
# GLOBALS FOR APP Builder
# ------------------------------
# Uncomment to setup Your App name
APP_NAME = "Superset"

# Uncomment to setup an App icon
APP_ICON = "/static/assets/images/superset-logo-horiz.png"
APP_ICON_WIDTH = 126

# Uncomment to specify where clicking the logo would take the user
# e.g. setting it to '/welcome' would take the user to '/superset/welcome'
LOGO_TARGET_PATH = None

# Enables SWAGGER UI for superset openapi spec
# ex: http://localhost:8080/swagger/v1
FAB_API_SWAGGER_UI = True

# Druid query timezone
# tz.tzutc() : Using utc timezone
# tz.tzlocal() : Using local timezone
# tz.gettz('Asia/Shanghai') : Using the time zone with specific name
# [TimeZone List]
# See: https://en.wikipedia.org/wiki/List_of_tz_database_time_zones
# other tz can be overridden by providing a local_config
DRUID_TZ = tz.tzutc()
DRUID_ANALYSIS_TYPES = ["cardinality"]

# Legacy Druid NoSQL (native) connector
# Druid supports a SQL interface in its newer versions.
# Setting this flag to True enables the deprecated, API-based Druid
# connector. This feature may be removed at a future date.
DRUID_IS_ACTIVE = False

# If Druid is active whether to include the links to scan/refresh Druid datasources.
# This should be disabled if you are trying to wean yourself off of the Druid NoSQL
# connector.
DRUID_METADATA_LINKS_ENABLED = True

# ----------------------------------------------------
# AUTHENTICATION CONFIG
# ----------------------------------------------------
# The authentication type
# AUTH_OID : Is for OpenID
# AUTH_DB : Is for database (username/password)
# AUTH_LDAP : Is for LDAP
# AUTH_REMOTE_USER : Is for using REMOTE_USER from web server
AUTH_TYPE = AUTH_DB

# Uncomment to setup Full admin role name
# AUTH_ROLE_ADMIN = 'Admin'

# Uncomment to setup Public role name, no authentication needed
# AUTH_ROLE_PUBLIC = 'Public'

# Will allow user self registration
# AUTH_USER_REGISTRATION = True

# The default user self registration role
# AUTH_USER_REGISTRATION_ROLE = "Public"

# When using LDAP Auth, setup the LDAP server
# AUTH_LDAP_SERVER = "ldap://ldapserver.new"

# Uncomment to setup OpenID providers example for OpenID authentication
# OPENID_PROVIDERS = [
#    { 'name': 'Yahoo', 'url': 'https://open.login.yahoo.com/' },
#    { 'name': 'Flickr', 'url': 'https://www.flickr.com/<username>' },

# ---------------------------------------------------
# Roles config
# ---------------------------------------------------
# Grant public role the same set of permissions as for a selected builtin role.
# This is useful if one wants to enable anonymous users to view
# dashboards. Explicit grant on specific datasets is still required.
PUBLIC_ROLE_LIKE: Optional[str] = None

# ---------------------------------------------------
# Babel config for translations
# ---------------------------------------------------
# Setup default language
BABEL_DEFAULT_LOCALE = "en"
# Your application default translation path
BABEL_DEFAULT_FOLDER = "superset/translations"
# The allowed translation for you app
LANGUAGES = {
    "en": {"flag": "us", "name": "English"},
    "es": {"flag": "es", "name": "Spanish"},
    "it": {"flag": "it", "name": "Italian"},
    "fr": {"flag": "fr", "name": "French"},
    "zh": {"flag": "cn", "name": "Chinese"},
    "ja": {"flag": "jp", "name": "Japanese"},
    "de": {"flag": "de", "name": "German"},
    "pt": {"flag": "pt", "name": "Portuguese"},
    "pt_BR": {"flag": "br", "name": "Brazilian Portuguese"},
    "ru": {"flag": "ru", "name": "Russian"},
    "ko": {"flag": "kr", "name": "Korean"},
}

# ---------------------------------------------------
# Feature flags
# ---------------------------------------------------
# Feature flags that are set by default go here. Their values can be
# overwritten by those specified under FEATURE_FLAGS in super_config.py
# For example, DEFAULT_FEATURE_FLAGS = { 'FOO': True, 'BAR': False } here
# and FEATURE_FLAGS = { 'BAR': True, 'BAZ': True } in superset_config.py
# will result in combined feature flags of { 'FOO': True, 'BAR': True, 'BAZ': True }
DEFAULT_FEATURE_FLAGS: Dict[str, bool] = {
    # Experimental feature introducing a client (browser) cache
    "CLIENT_CACHE": False,
    "ENABLE_EXPLORE_JSON_CSRF_PROTECTION": False,
    "KV_STORE": False,
    "PRESTO_EXPAND_DATA": False,
    # Exposes API endpoint to compute thumbnails
    "THUMBNAILS": False,
    "REDUCE_DASHBOARD_BOOTSTRAP_PAYLOAD": True,
    "REMOVE_SLICE_LEVEL_LABEL_COLORS": False,
    "SHARE_QUERIES_VIA_KV_STORE": False,
    "SIP_38_VIZ_REARCHITECTURE": False,
    "TAGGING_SYSTEM": False,
    "SQLLAB_BACKEND_PERSISTENCE": False,
<<<<<<< HEAD
    "SIP_34_DATABASE_UI": False,
    "DASHBOARD_LEVEL_ACCESS": False,
=======
>>>>>>> 141ef4a1
}

# This is merely a default.
FEATURE_FLAGS: Dict[str, bool] = {}

# A function that receives a dict of all feature flags
# (DEFAULT_FEATURE_FLAGS merged with FEATURE_FLAGS)
# can alter it, and returns a similar dict. Note the dict of feature
# flags passed to the function is a deepcopy of the dict in the config,
# and can therefore be mutated without side-effect
#
# GET_FEATURE_FLAGS_FUNC can be used to implement progressive rollouts,
# role-based features, or a full on A/B testing framework.
#
# from flask import g, request
# def GET_FEATURE_FLAGS_FUNC(feature_flags_dict: Dict[str, bool]) -> Dict[str, bool]:
#     if hasattr(g, "user") and g.user.is_active:
#         feature_flags_dict['some_feature'] = g.user and g.user.id == 5
#     return feature_flags_dict
GET_FEATURE_FLAGS_FUNC: Optional[Callable[[Dict[str, bool]], Dict[str, bool]]] = None

# ---------------------------------------------------
# Thumbnail config (behind feature flag)
# ---------------------------------------------------
THUMBNAIL_SELENIUM_USER = "Admin"
THUMBNAIL_CACHE_CONFIG: CacheConfig = {
    "CACHE_TYPE": "null",
    "CACHE_NO_NULL_WARNING": True,
}

# Used for thumbnails and other api: Time in seconds before selenium
# times out after trying to locate an element on the page and wait
# for that element to load for an alert screenshot.
SCREENSHOT_LOCATE_WAIT = 10
SCREENSHOT_LOAD_WAIT = 60

# ---------------------------------------------------
# Image and file configuration
# ---------------------------------------------------
# The file upload folder, when using models with files
UPLOAD_FOLDER = BASE_DIR + "/app/static/uploads/"
UPLOAD_CHUNK_SIZE = 4096

# The image upload folder, when using models with images
IMG_UPLOAD_FOLDER = BASE_DIR + "/app/static/uploads/"

# The image upload url, when using models with images
IMG_UPLOAD_URL = "/static/uploads/"
# Setup image size default is (300, 200, True)
# IMG_SIZE = (300, 200, True)

CACHE_DEFAULT_TIMEOUT = 60 * 60 * 24
CACHE_CONFIG: CacheConfig = {"CACHE_TYPE": "null"}
TABLE_NAMES_CACHE_CONFIG: CacheConfig = {"CACHE_TYPE": "null"}

# CORS Options
ENABLE_CORS = False
CORS_OPTIONS: Dict[Any, Any] = {}

# Chrome allows up to 6 open connections per domain at a time. When there are more
# than 6 slices in dashboard, a lot of time fetch requests are queued up and wait for
# next available socket. PR #5039 is trying to allow domain sharding for Superset,
# and this feature will be enabled by configuration only (by default Superset
# doesn't allow cross-domain request).
SUPERSET_WEBSERVER_DOMAINS = None

# Allowed format types for upload on Database view
EXCEL_EXTENSIONS = {"xlsx", "xls"}
CSV_EXTENSIONS = {"csv", "tsv", "txt"}
ALLOWED_EXTENSIONS = {*EXCEL_EXTENSIONS, *CSV_EXTENSIONS}

# CSV Options: key/value pairs that will be passed as argument to DataFrame.to_csv
# method.
# note: index option should not be overridden
CSV_EXPORT = {"encoding": "utf-8"}

# ---------------------------------------------------
# Time grain configurations
# ---------------------------------------------------
# List of time grains to disable in the application (see list of builtin
# time grains in superset/db_engine_specs.builtin_time_grains).
# For example: to disable 1 second time grain:
# TIME_GRAIN_DENYLIST = ['PT1S']
TIME_GRAIN_DENYLIST: List[str] = []

# Additional time grains to be supported using similar definitions as in
# superset/db_engine_specs.builtin_time_grains.
# For example: To add a new 2 second time grain:
# TIME_GRAIN_ADDONS = {'PT2S': '2 second'}
TIME_GRAIN_ADDONS: Dict[str, str] = {}

# Implementation of additional time grains per engine.
# The column to be truncated is denoted `{col}` in the expression.
# For example: To implement 2 second time grain on clickhouse engine:
# TIME_GRAIN_ADDON_EXPRESSIONS = {
#     'clickhouse': {
#         'PT2S': 'toDateTime(intDiv(toUInt32(toDateTime({col})), 2)*2)'
#     }
# }
TIME_GRAIN_ADDON_EXPRESSIONS: Dict[str, Dict[str, str]] = {}

# ---------------------------------------------------
# List of viz_types not allowed in your environment
# For example: Disable pivot table and treemap:
#  VIZ_TYPE_DENYLIST = ['pivot_table', 'treemap']
# ---------------------------------------------------

VIZ_TYPE_DENYLIST: List[str] = []

# ---------------------------------------------------
# List of data sources not to be refreshed in druid cluster
# ---------------------------------------------------

DRUID_DATA_SOURCE_DENYLIST: List[str] = []

# --------------------------------------------------
# Modules, datasources and middleware to be registered
# --------------------------------------------------
DEFAULT_MODULE_DS_MAP = OrderedDict(
    [
        ("superset.connectors.sqla.models", ["SqlaTable"]),
        ("superset.connectors.druid.models", ["DruidDatasource"]),
    ]
)
ADDITIONAL_MODULE_DS_MAP: Dict[str, List[str]] = {}
ADDITIONAL_MIDDLEWARE: List[Callable[..., Any]] = []

# 1) https://docs.python-guide.org/writing/logging/
# 2) https://docs.python.org/2/library/logging.config.html

# Default configurator will consume the LOG_* settings below
LOGGING_CONFIGURATOR = DefaultLoggingConfigurator()

# Console Log Settings

LOG_FORMAT = "%(asctime)s:%(levelname)s:%(name)s:%(message)s"
LOG_LEVEL = "DEBUG"

# ---------------------------------------------------
# Enable Time Rotate Log Handler
# ---------------------------------------------------
# LOG_LEVEL = DEBUG, INFO, WARNING, ERROR, CRITICAL

ENABLE_TIME_ROTATE = False
TIME_ROTATE_LOG_LEVEL = "DEBUG"
FILENAME = os.path.join(DATA_DIR, "superset.log")
ROLLOVER = "midnight"
INTERVAL = 1
BACKUP_COUNT = 30

# Custom logger for auditing queries. This can be used to send ran queries to a
# structured immutable store for auditing purposes. The function is called for
# every query ran, in both SQL Lab and charts/dashboards.
# def QUERY_LOGGER(
#     database,
#     query,
#     schema=None,
#     user=None,
#     client=None,
#     security_manager=None,
#     log_params=None,
# ):
#     pass
QUERY_LOGGER = None

# Set this API key to enable Mapbox visualizations
MAPBOX_API_KEY = os.environ.get("MAPBOX_API_KEY", "")

# Maximum number of rows returned from a database
# in async mode, no more than SQL_MAX_ROW will be returned and stored
# in the results backend. This also becomes the limit when exporting CSVs
SQL_MAX_ROW = 100000

# Maximum number of rows displayed in SQL Lab UI
# Is set to avoid out of memory/localstorage issues in browsers. Does not affect
# exported CSVs
DISPLAY_MAX_ROW = 10000

# Default row limit for SQL Lab queries. Is overridden by setting a new limit in
# the SQL Lab UI
DEFAULT_SQLLAB_LIMIT = 1000

# Maximum number of tables/views displayed in the dropdown window in SQL Lab.
MAX_TABLE_NAMES = 3000

# Adds a warning message on sqllab save query and schedule query modals.
SQLLAB_SAVE_WARNING_MESSAGE = None
SQLLAB_SCHEDULE_WARNING_MESSAGE = None

# If defined, shows this text in an alert-warning box in the navbar
# one example use case may be "STAGING" to make it clear that this is
# not the production version of the site.
WARNING_MSG = None

# Default celery config is to use SQLA as a broker, in a production setting
# you'll want to use a proper broker as specified here:
# http://docs.celeryproject.org/en/latest/getting-started/brokers/index.html


class CeleryConfig:  # pylint: disable=too-few-public-methods
    BROKER_URL = "sqla+sqlite:///celerydb.sqlite"
    CELERY_IMPORTS = ("superset.sql_lab", "superset.tasks")
    CELERY_RESULT_BACKEND = "db+sqlite:///celery_results.sqlite"
    CELERYD_LOG_LEVEL = "DEBUG"
    CELERYD_PREFETCH_MULTIPLIER = 1
    CELERY_ACKS_LATE = False
    CELERY_ANNOTATIONS = {
        "sql_lab.get_sql_results": {"rate_limit": "100/s"},
        "email_reports.send": {
            "rate_limit": "1/s",
            "time_limit": 120,
            "soft_time_limit": 150,
            "ignore_result": True,
        },
    }
    CELERYBEAT_SCHEDULE = {
        "email_reports.schedule_hourly": {
            "task": "email_reports.schedule_hourly",
            "schedule": crontab(minute=1, hour="*"),
        }
    }


CELERY_CONFIG = CeleryConfig  # pylint: disable=invalid-name

# Set celery config to None to disable all the above configuration
# CELERY_CONFIG = None

# Additional static HTTP headers to be served by your Superset server. Note
# Flask-Talisman applies the relevant security HTTP headers.
#
# DEFAULT_HTTP_HEADERS: sets default values for HTTP headers. These may be overridden
# within the app
# OVERRIDE_HTTP_HEADERS: sets override values for HTTP headers. These values will
# override anything set within the app
DEFAULT_HTTP_HEADERS: Dict[str, Any] = {}
OVERRIDE_HTTP_HEADERS: Dict[str, Any] = {}
HTTP_HEADERS: Dict[str, Any] = {}

# The db id here results in selecting this one as a default in SQL Lab
DEFAULT_DB_ID = None

# Timeout duration for SQL Lab synchronous queries
SQLLAB_TIMEOUT = 30

# Timeout duration for SQL Lab query validation
SQLLAB_VALIDATION_TIMEOUT = 10

# SQLLAB_DEFAULT_DBID
SQLLAB_DEFAULT_DBID = None

# The MAX duration (in seconds) a query can run for before being killed
# by celery.
SQLLAB_ASYNC_TIME_LIMIT_SEC = 60 * 60 * 6

# Some databases support running EXPLAIN queries that allow users to estimate
# query costs before they run. These EXPLAIN queries should have a small
# timeout.
SQLLAB_QUERY_COST_ESTIMATE_TIMEOUT = 10  # seconds

# Flag that controls if limit should be enforced on the CTA (create table as queries).
SQLLAB_CTAS_NO_LIMIT = False

# This allows you to define custom logic around the "CREATE TABLE AS" or CTAS feature
# in SQL Lab that defines where the target schema should be for a given user.
# Database `CTAS Schema` has a precedence over this setting.
# Example below returns a username and CTA queries will write tables into the schema
# name `username`
# SQLLAB_CTAS_SCHEMA_NAME_FUNC = lambda database, user, schema, sql: user.username
# This is move involved example where depending on the database you can leverage data
# available to assign schema for the CTA query:
# def compute_schema_name(database: Database, user: User, schema: str, sql: str) -> str:
#     if database.name == 'mysql_payments_slave':
#         return 'tmp_superset_schema'
#     if database.name == 'presto_gold':
#         return user.username
#     if database.name == 'analytics':
#         if 'analytics' in [r.name for r in user.roles]:
#             return 'analytics_cta'
#         else:
#             return f'tmp_{schema}'
# Function accepts database object, user object, schema name and sql that will be run.
SQLLAB_CTAS_SCHEMA_NAME_FUNC: Optional[
    Callable[["Database", "models.User", str, str], str]
] = None

# If enabled, it can be used to store the results of long-running queries
# in SQL Lab by using the "Run Async" button/feature
RESULTS_BACKEND: Optional[BaseCache] = None

# Use PyArrow and MessagePack for async query results serialization,
# rather than JSON. This feature requires additional testing from the
# community before it is fully adopted, so this config option is provided
# in order to disable should breaking issues be discovered.
RESULTS_BACKEND_USE_MSGPACK = True

# The S3 bucket where you want to store your external hive tables created
# from CSV files. For example, 'companyname-superset'
CSV_TO_HIVE_UPLOAD_S3_BUCKET = None

# The directory within the bucket specified above that will
# contain all the external tables
CSV_TO_HIVE_UPLOAD_DIRECTORY = "EXTERNAL_HIVE_TABLES/"
# Function that creates upload directory dynamically based on the
# database used, user and schema provided.
CSV_TO_HIVE_UPLOAD_DIRECTORY_FUNC: Callable[
    ["Database", "models.User", str], Optional[str]
] = lambda database, user, schema: CSV_TO_HIVE_UPLOAD_DIRECTORY

# The namespace within hive where the tables created from
# uploading CSVs will be stored.
UPLOADED_CSV_HIVE_NAMESPACE: Optional[str] = None

# Function that computes the allowed schemas for the CSV uploads.
# Allowed schemas will be a union of schemas_allowed_for_csv_upload
# db configuration and a result of this function.

# mypy doesn't catch that if case ensures list content being always str
ALLOWED_USER_CSV_SCHEMA_FUNC: Callable[
    ["Database", "models.User"], List[str]
] = lambda database, user: [
    UPLOADED_CSV_HIVE_NAMESPACE
] if UPLOADED_CSV_HIVE_NAMESPACE else []

# Values that should be treated as nulls for the csv uploads.
CSV_DEFAULT_NA_NAMES = list(STR_NA_VALUES)

# A dictionary of items that gets merged into the Jinja context for
# SQL Lab. The existing context gets updated with this dictionary,
# meaning values for existing keys get overwritten by the content of this
# dictionary.
JINJA_CONTEXT_ADDONS: Dict[str, Callable[..., Any]] = {}

# A dictionary of macro template processors that gets merged into global
# template processors. The existing template processors get updated with this
# dictionary, which means the existing keys get overwritten by the content of this
# dictionary. The customized addons don't necessarily need to use jinjia templating
# language. This allows you to define custom logic to process macro template.
CUSTOM_TEMPLATE_PROCESSORS: Dict[str, Type[BaseTemplateProcessor]] = {}

# Roles that are controlled by the API / Superset and should not be changes
# by humans.
ROBOT_PERMISSION_ROLES = ["Public", "Gamma", "Alpha", "Admin", "sql_lab"]

CONFIG_PATH_ENV_VAR = "SUPERSET_CONFIG_PATH"

# If a callable is specified, it will be called at app startup while passing
# a reference to the Flask app. This can be used to alter the Flask app
# in whatever way.
# example: FLASK_APP_MUTATOR = lambda x: x.before_request = f
FLASK_APP_MUTATOR = None

# Set this to false if you don't want users to be able to request/grant
# datasource access requests from/to other users.
ENABLE_ACCESS_REQUEST = False

# smtp server configuration
EMAIL_NOTIFICATIONS = False  # all the emails are sent using dryrun
SMTP_HOST = "localhost"
SMTP_STARTTLS = True
SMTP_SSL = False
SMTP_USER = "superset"
SMTP_PORT = 25
SMTP_PASSWORD = "superset"
SMTP_MAIL_FROM = "superset@superset.com"

ENABLE_CHUNK_ENCODING = False

# Whether to bump the logging level to ERROR on the flask_appbuilder package
# Set to False if/when debugging FAB related issues like
# permission management
SILENCE_FAB = True

FAB_ADD_SECURITY_VIEWS = True
FAB_ADD_SECURITY_PERMISSION_VIEW = False
FAB_ADD_SECURITY_VIEW_MENU_VIEW = False
FAB_ADD_SECURITY_PERMISSION_VIEWS_VIEW = False

# The link to a page containing common errors and their resolutions
# It will be appended at the bottom of sql_lab errors.
TROUBLESHOOTING_LINK = ""

# CSRF token timeout, set to None for a token that never expires
WTF_CSRF_TIME_LIMIT = 60 * 60 * 24 * 7

# This link should lead to a page with instructions on how to gain access to a
# Datasource. It will be placed at the bottom of permissions errors.
PERMISSION_INSTRUCTIONS_LINK = ""

# Integrate external Blueprints to the app by passing them to your
# configuration. These blueprints will get integrated in the app
BLUEPRINTS: List[Blueprint] = []

# Provide a callable that receives a tracking_url and returns another
# URL. This is used to translate internal Hadoop job tracker URL
# into a proxied one
TRACKING_URL_TRANSFORMER = lambda x: x

# Interval between consecutive polls when using Hive Engine
HIVE_POLL_INTERVAL = 5

# Interval between consecutive polls when using Presto Engine
# See here: https://github.com/dropbox/PyHive/blob/8eb0aeab8ca300f3024655419b93dad926c1a351/pyhive/presto.py#L93  # pylint: disable=line-too-long
PRESTO_POLL_INTERVAL = 1

# Allow for javascript controls components
# this enables programmers to customize certain charts (like the
# geospatial ones) by inputing javascript in controls. This exposes
# an XSS security vulnerability
ENABLE_JAVASCRIPT_CONTROLS = False

# The id of a template dashboard that should be copied to every new user
DASHBOARD_TEMPLATE_ID = None

# A callable that allows altering the database conneciton URL and params
# on the fly, at runtime. This allows for things like impersonation or
# arbitrary logic. For instance you can wire different users to
# use different connection parameters, or pass their email address as the
# username. The function receives the connection uri object, connection
# params, the username, and returns the mutated uri and params objects.
# Example:
#   def DB_CONNECTION_MUTATOR(uri, params, username, security_manager, source):
#       user = security_manager.find_user(username=username)
#       if user and user.email:
#           uri.username = user.email
#       return uri, params
#
# Note that the returned uri and params are passed directly to sqlalchemy's
# as such `create_engine(url, **params)`
DB_CONNECTION_MUTATOR = None

# A function that intercepts the SQL to be executed and can alter it.
# The use case is can be around adding some sort of comment header
# with information such as the username and worker node information
#
#    def SQL_QUERY_MUTATOR(sql, username, security_manager):
#        dttm = datetime.now().isoformat()
#        return f"-- [SQL LAB] {username} {dttm}\n{sql}"
SQL_QUERY_MUTATOR = None

# Enable / disable scheduled email reports
ENABLE_SCHEDULED_EMAIL_REPORTS = False

# Enable / disable Alerts, where users can define custom SQL that
# will send emails with screenshots of charts or dashboards periodically
# if it meets the criteria
ENABLE_ALERTS = False

# Slack API token for the superset reports
SLACK_API_TOKEN = None
SLACK_PROXY = None

# If enabled, certail features are run in debug mode
# Current list:
# * Emails are sent using dry-run mode (logging only)
SCHEDULED_EMAIL_DEBUG_MODE = False

# This auth provider is used by background (offline) tasks that need to access
# protected resources. Can be overridden by end users in order to support
# custom auth mechanisms
MACHINE_AUTH_PROVIDER_CLASS = "superset.utils.machine_auth.MachineAuthProvider"

# Email reports - minimum time resolution (in minutes) for the crontab
EMAIL_REPORTS_CRON_RESOLUTION = 15

# The MAX duration (in seconds) a email schedule can run for before being killed
# by celery.
EMAIL_ASYNC_TIME_LIMIT_SEC = 300

# Email report configuration
# From address in emails
EMAIL_REPORT_FROM_ADDRESS = "reports@superset.org"

# Send bcc of all reports to this address. Set to None to disable.
# This is useful for maintaining an audit trail of all email deliveries.
EMAIL_REPORT_BCC_ADDRESS = None

# User credentials to use for generating reports
# This user should have permissions to browse all the dashboards and
# slices.
# TODO: In the future, login as the owner of the item to generate reports
EMAIL_REPORTS_USER = "admin"
EMAIL_REPORTS_SUBJECT_PREFIX = "[Report] "

# The webdriver to use for generating reports. Use one of the following
# firefox
#   Requires: geckodriver and firefox installations
#   Limitations: can be buggy at times
# chrome:
#   Requires: headless chrome
#   Limitations: unable to generate screenshots of elements
WEBDRIVER_TYPE = "firefox"

# Window size - this will impact the rendering of the data
WEBDRIVER_WINDOW = {"dashboard": (1600, 2000), "slice": (3000, 1200)}

# An optional override to the default auth hook used to provide auth to the
# offline webdriver
WEBDRIVER_AUTH_FUNC = None

# Any config options to be passed as-is to the webdriver
WEBDRIVER_CONFIGURATION: Dict[Any, Any] = {}

# Additional args to be passed as arguments to the config object
# Note: these options are Chrome-specific. For FF, these should
# only include the "--headless" arg
WEBDRIVER_OPTION_ARGS = [
    "--force-device-scale-factor=2.0",
    "--high-dpi-support=2.0",
    "--headless",
]

# The base URL to query for accessing the user interface
WEBDRIVER_BASEURL = "http://0.0.0.0:8080/"
# The base URL for the email report hyperlinks.
WEBDRIVER_BASEURL_USER_FRIENDLY = WEBDRIVER_BASEURL
# Time in seconds, selenium will wait for the page to load
# and render for the email report.
EMAIL_PAGE_RENDER_WAIT = 30

# Send user to a link where they can report bugs
BUG_REPORT_URL = None

# Send user to a link where they can read more about Superset
DOCUMENTATION_URL = None
DOCUMENTATION_TEXT = "Documentation"
DOCUMENTATION_ICON = None  # Recommended size: 16x16

# Enables the replacement react views for all the FAB views (list, edit, show) with
# designs introduced in SIP-34: https://github.com/apache/incubator-superset/issues/8976
# This is a work in progress so not all features available in FAB have been implemented
ENABLE_REACT_CRUD_VIEWS = False

# What is the Last N days relative in the time selector to:
# 'today' means it is midnight (00:00:00) in the local timezone
# 'now' means it is relative to the query issue time
# If both start and end time is set to now, this will make the time
# filter a moving window. By only setting the end time to now,
# start time will be set to midnight, while end will be relative to
# the query issue time.
DEFAULT_RELATIVE_START_TIME = "today"
DEFAULT_RELATIVE_END_TIME = "today"

# Configure which SQL validator to use for each engine
SQL_VALIDATORS_BY_ENGINE = {"presto": "PrestoDBSQLValidator"}

# Do you want Talisman enabled?
TALISMAN_ENABLED = False
# If you want Talisman, how do you want it configured??
TALISMAN_CONFIG = {
    "content_security_policy": None,
    "force_https": True,
    "force_https_permanent": False,
}

# Note that: RowLevelSecurityFilter is only given by default to the Admin role
# and the Admin Role does have the all_datasources security permission.
# But, if users create a specific role with access to RowLevelSecurityFilter MVC
# and a custom datasource access, the table dropdown will not be correctly filtered
# by that custom datasource access. So we are assuming a default security config,
# a custom security config could potentially give access to setting filters on
# tables that users do not have access to.
ENABLE_ROW_LEVEL_SECURITY = False
# It is possible to customize which tables and roles are featured in the RLS
# dropdown. When set, this dict is assigned to `add_form_query_rel_fields` and
# `edit_form_query_rel_fields` on `RowLevelSecurityFiltersModelView`. Example:
#
# from flask_appbuilder.models.sqla import filters
# RLS_FORM_QUERY_REL_FIELDS = {
#     "roles": [["name", filters.FilterStartsWith, "RlsRole"]]
#     "tables": [["table_name", filters.FilterContains, "rls"]]
# }
RLS_FORM_QUERY_REL_FIELDS: Optional[Dict[str, List[List[Any]]]] = None

#
# Flask session cookie options
#
# See https://flask.palletsprojects.com/en/1.1.x/security/#set-cookie-options
# for details
#
SESSION_COOKIE_HTTPONLY = True  # Prevent cookie from being read by frontend JS?
SESSION_COOKIE_SECURE = False  # Prevent cookie from being transmitted over non-tls?
SESSION_COOKIE_SAMESITE = "Lax"  # One of [None, 'None', 'Lax', 'Strict']

# Flask configuration variables
SEND_FILE_MAX_AGE_DEFAULT = 60 * 60 * 24 * 365  # Cache static resources

# URI to database storing the example data, points to
# SQLALCHEMY_DATABASE_URI by default if set to `None`
SQLALCHEMY_EXAMPLES_URI = None

# Some sqlalchemy connection strings can open Superset to security risks.
# Typically these should not be allowed.
PREVENT_UNSAFE_DB_CONNECTIONS = True

# Path used to store SSL certificates that are generated when using custom certs.
# Defaults to temporary directory.
# Example: SSL_CERT_PATH = "/certs"
SSL_CERT_PATH: Optional[str] = None

# SIP-15 should be enabled for all new Superset deployments which ensures that the time
# range endpoints adhere to [start, end). For existing deployments admins should provide
# a dedicated period of time to allow chart producers to update their charts before
# mass migrating all charts to use the [start, end) interval.
#
# Note if no end date for the grace period is specified then the grace period is
# indefinite.
SIP_15_ENABLED = True
SIP_15_GRACE_PERIOD_END: Optional[date] = None  # exclusive
SIP_15_DEFAULT_TIME_RANGE_ENDPOINTS = ["unknown", "inclusive"]
SIP_15_TOAST_MESSAGE = (
    "Action Required: Preview then save your chart using the "
    'new time range endpoints <a target="_blank" href="{url}" '
    'class="alert-link">here</a>.'
)


# SQLA table mutator, every time we fetch the metadata for a certain table
# (superset.connectors.sqla.models.SqlaTable), we call this hook
# to allow mutating the object with this callback.
# This can be used to set any properties of the object based on naming
# conventions and such. You can find examples in the tests.
SQLA_TABLE_MUTATOR = lambda table: table

if CONFIG_PATH_ENV_VAR in os.environ:
    # Explicitly import config module that is not necessarily in pythonpath; useful
    # for case where app is being executed via pex.
    try:
        cfg_path = os.environ[CONFIG_PATH_ENV_VAR]
        module = sys.modules[__name__]
        override_conf = imp.load_source("superset_config", cfg_path)
        for key in dir(override_conf):
            if key.isupper():
                setattr(module, key, getattr(override_conf, key))

        print(f"Loaded your LOCAL configuration at [{cfg_path}]")
    except Exception:
        logger.exception(
            "Failed to import config for %s=%s", CONFIG_PATH_ENV_VAR, cfg_path
        )
        raise
elif importlib.util.find_spec("superset_config"):
    try:
        import superset_config  # pylint: disable=import-error
        from superset_config import *  # type: ignore  # pylint: disable=import-error,wildcard-import,unused-wildcard-import

        print(f"Loaded your LOCAL configuration at [{superset_config.__file__}]")
    except Exception:
        logger.exception("Found but failed to import local superset_config")
        raise<|MERGE_RESOLUTION|>--- conflicted
+++ resolved
@@ -309,11 +309,9 @@
     "SIP_38_VIZ_REARCHITECTURE": False,
     "TAGGING_SYSTEM": False,
     "SQLLAB_BACKEND_PERSISTENCE": False,
-<<<<<<< HEAD
     "SIP_34_DATABASE_UI": False,
     "DASHBOARD_LEVEL_ACCESS": False,
-=======
->>>>>>> 141ef4a1
+
 }
 
 # This is merely a default.
