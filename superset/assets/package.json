--- conflicted
+++ resolved
@@ -76,14 +76,9 @@
     "@superset-ui/legacy-plugin-chart-word-cloud": "^0.11.0",
     "@superset-ui/legacy-plugin-chart-world-map": "^0.11.0",
     "@superset-ui/legacy-preset-chart-big-number": "^0.11.0",
-<<<<<<< HEAD
-    "@superset-ui/legacy-preset-chart-deckgl": "^0.1.1",
+    "@superset-ui/legacy-preset-chart-deckgl": "^0.1.0",
     "@superset-ui/legacy-preset-chart-kepler": "^0.1.1",
-    "@superset-ui/legacy-preset-chart-nvd3": "^0.11.4",
-=======
-    "@superset-ui/legacy-preset-chart-deckgl": "^0.1.0",
     "@superset-ui/legacy-preset-chart-nvd3": "^0.11.5",
->>>>>>> 59bc2206
     "@superset-ui/number-format": "^0.12.1",
     "@superset-ui/plugin-chart-table": "^0.11.6",
     "@superset-ui/preset-chart-xy": "^0.11.0",
