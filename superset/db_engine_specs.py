# Licensed to the Apache Software Foundation (ASF) under one
# or more contributor license agreements.  See the NOTICE file
# distributed with this work for additional information
# regarding copyright ownership.  The ASF licenses this file
# to you under the Apache License, Version 2.0 (the
# "License"); you may not use this file except in compliance
# with the License.  You may obtain a copy of the License at
#
#   http://www.apache.org/licenses/LICENSE-2.0
#
# Unless required by applicable law or agreed to in writing,
# software distributed under the License is distributed on an
# "AS IS" BASIS, WITHOUT WARRANTIES OR CONDITIONS OF ANY
# KIND, either express or implied.  See the License for the
# specific language governing permissions and limitations
# under the License.
# pylint: disable=C,R,W
"""Compatibility layer for different database engines

This modules stores logic specific to different database engines. Things
like time-related functions that are similar but not identical, or
information as to expose certain features or not and how to expose them.

For instance, Hive/Presto supports partitions and have a specific API to
list partitions. Other databases like Vertica also support partitions but
have different API to get to them. Other databases don't support partitions
at all. The classes here will use a common interface to specify all this.

The general idea is to use static classes and an inheritance scheme.
"""
from collections import namedtuple, OrderedDict
import hashlib
import inspect
import logging
import os
import re
import textwrap
import time
from typing import Dict, List, Optional, Set, Tuple
from urllib import parse

from flask import g
from flask_babel import lazy_gettext as _
import pandas
import sqlalchemy as sqla
from sqlalchemy import Column, DateTime, select, types
from sqlalchemy.engine import create_engine
from sqlalchemy.engine.base import Engine
from sqlalchemy.engine.reflection import Inspector
from sqlalchemy.engine.result import RowProxy
from sqlalchemy.engine.url import make_url
from sqlalchemy.ext.compiler import compiles
from sqlalchemy.sql import quoted_name, text
from sqlalchemy.sql.expression import ColumnClause
from sqlalchemy.sql.expression import TextAsFrom
from sqlalchemy.types import String, UnicodeText
import sqlparse
from werkzeug.utils import secure_filename

from superset import app, conf, db, sql_parse
from superset.exceptions import SupersetTemplateException
from superset.models.sql_types.presto_sql_types import type_map as presto_type_map
from superset.utils import core as utils

QueryStatus = utils.QueryStatus
config = app.config

tracking_url_trans = conf.get('TRACKING_URL_TRANSFORMER')
hive_poll_interval = conf.get('HIVE_POLL_INTERVAL')

Grain = namedtuple('Grain', 'name label function duration')

builtin_time_grains = {
    None: 'Time Column',
    'PT1S': 'second',
    'PT1M': 'minute',
    'PT5M': '5 minute',
    'PT10M': '10 minute',
    'PT15M': '15 minute',
    'PT0.5H': 'half hour',
    'PT1H': 'hour',
    'P1D': 'day',
    'P1W': 'week',
    'P1M': 'month',
    'P0.25Y': 'quarter',
    'P1Y': 'year',
    '1969-12-28T00:00:00Z/P1W': 'week_start_sunday',
    '1969-12-29T00:00:00Z/P1W': 'week_start_monday',
    'P1W/1970-01-03T00:00:00Z': 'week_ending_saturday',
    'P1W/1970-01-04T00:00:00Z': 'week_ending_sunday',
}


class TimestampExpression(ColumnClause):
    def __init__(self, expr: str, col: ColumnClause, **kwargs):
        """Sqlalchemy class that can be can be used to render native column elements
        respeting engine-specific quoting rules as part of a string-based expression.

        :param expr: Sql expression with '{col}' denoting the locations where the col
        object will be rendered.
        :param col: the target column
        """
        super().__init__(expr, **kwargs)
        self.col = col


@compiles(TimestampExpression)
def compile_timegrain_expression(element: TimestampExpression, compiler, **kw):
    return element.name.replace('{col}', compiler.process(element.col, **kw))


def _create_time_grains_tuple(time_grains, time_grain_functions, blacklist):
    ret_list = []
    blacklist = blacklist if blacklist else []
    for duration, func in time_grain_functions.items():
        if duration not in blacklist:
            name = time_grains.get(duration)
            ret_list.append(Grain(name, _(name), func, duration))
    return tuple(ret_list)


class LimitMethod(object):
    """Enum the ways that limits can be applied"""
    FETCH_MANY = 'fetch_many'
    WRAP_SQL = 'wrap_sql'
    FORCE_LIMIT = 'force_limit'


class BaseEngineSpec(object):

    """Abstract class for database engine specific configurations"""

    engine = 'base'  # str as defined in sqlalchemy.engine.engine
    time_grain_functions: Dict[Optional[str], str] = {}
    time_groupby_inline = False
    limit_method = LimitMethod.FORCE_LIMIT
    time_secondary_columns = False
    inner_joins = True
    allows_subquery = True
    supports_column_aliases = True
    force_column_alias_quotes = False
    arraysize = 0
    max_column_name_length = 0
    try_remove_schema_from_table_name = True

    @classmethod
    def get_timestamp_expr(cls, col: ColumnClause, pdf: Optional[str],
                           time_grain: Optional[str]) -> TimestampExpression:
        """
        Construct a TimeExpression to be used in a SQLAlchemy query.

        :param col: Target column for the TimeExpression
        :param pdf: date format (seconds or milliseconds)
        :param time_grain: time grain, e.g. P1Y for 1 year
        :return: TimestampExpression object
        """
        if time_grain:
            time_expr = cls.time_grain_functions.get(time_grain)
            if not time_expr:
                raise NotImplementedError(
                    f'No grain spec for {time_grain} for database {cls.engine}')
        else:
            time_expr = '{col}'

        # if epoch, translate to DATE using db specific conf
        if pdf == 'epoch_s':
            time_expr = time_expr.replace('{col}', cls.epoch_to_dttm())
        elif pdf == 'epoch_ms':
            time_expr = time_expr.replace('{col}', cls.epoch_ms_to_dttm())

        return TimestampExpression(time_expr, col, type_=DateTime)

    @classmethod
    def get_time_grains(cls):
        blacklist = config.get('TIME_GRAIN_BLACKLIST', [])
        grains = builtin_time_grains.copy()
        grains.update(config.get('TIME_GRAIN_ADDONS', {}))
        grain_functions = cls.time_grain_functions.copy()
        grain_addon_functions = config.get('TIME_GRAIN_ADDON_FUNCTIONS', {})
        grain_functions.update(grain_addon_functions.get(cls.engine, {}))
        return _create_time_grains_tuple(grains, grain_functions, blacklist)

    @classmethod
    def make_select_compatible(cls, groupby_exprs, select_exprs):
        # Some databases will just return the group-by field into the select, but don't
        # allow the group-by field to be put into the select list.
        return select_exprs

    @classmethod
    def fetch_data(cls, cursor, limit):
        if cls.arraysize:
            cursor.arraysize = cls.arraysize
        if cls.limit_method == LimitMethod.FETCH_MANY:
            return cursor.fetchmany(limit)
        return cursor.fetchall()

    @classmethod
    def expand_data(cls,
                    columns: List[dict],
                    data: List[dict]) -> Tuple[List[dict], List[dict], List[dict]]:
        return columns, data, []

    @classmethod
    def alter_new_orm_column(cls, orm_col):
        """Allow altering default column attributes when first detected/added

        For instance special column like `__time` for Druid can be
        set to is_dttm=True. Note that this only gets called when new
        columns are detected/created"""
        pass

    @classmethod
    def epoch_to_dttm(cls):
        raise NotImplementedError()

    @classmethod
    def epoch_ms_to_dttm(cls):
        return cls.epoch_to_dttm().replace('{col}', '({col}/1000)')

    @classmethod
    def get_datatype(cls, type_code):
        if isinstance(type_code, str) and len(type_code):
            return type_code.upper()

    @classmethod
    def extra_table_metadata(cls, database, table_name, schema_name):
        """Returns engine-specific table metadata"""
        return {}

    @classmethod
    def apply_limit_to_sql(cls, sql, limit, database):
        """Alters the SQL statement to apply a LIMIT clause"""
        if cls.limit_method == LimitMethod.WRAP_SQL:
            sql = sql.strip('\t\n ;')
            qry = (
                select('*')
                .select_from(
                    TextAsFrom(text(sql), ['*']).alias('inner_qry'),
                )
                .limit(limit)
            )
            return database.compile_sqla_query(qry)
        elif LimitMethod.FORCE_LIMIT:
            parsed_query = sql_parse.ParsedQuery(sql)
            sql = parsed_query.get_query_with_new_limit(limit)
        return sql

    @classmethod
    def get_limit_from_sql(cls, sql):
        parsed_query = sql_parse.ParsedQuery(sql)
        return parsed_query.limit

    @classmethod
    def get_query_with_new_limit(cls, sql, limit):
        parsed_query = sql_parse.ParsedQuery(sql)
        return parsed_query.get_query_with_new_limit(limit)

    @staticmethod
    def csv_to_df(**kwargs):
        kwargs['filepath_or_buffer'] = \
            config['UPLOAD_FOLDER'] + kwargs['filepath_or_buffer']
        kwargs['encoding'] = 'utf-8'
        kwargs['iterator'] = True
        chunks = pandas.read_csv(**kwargs)
        df = pandas.DataFrame()
        df = pandas.concat(chunk for chunk in chunks)
        return df

    @staticmethod
    def df_to_db(df, table, **kwargs):
        df.to_sql(**kwargs)
        table.user_id = g.user.id
        table.schema = kwargs['schema']
        table.fetch_metadata()
        db.session.add(table)
        db.session.commit()

    @staticmethod
    def create_table_from_csv(form, table):
        def _allowed_file(filename):
            # Only allow specific file extensions as specified in the config
            extension = os.path.splitext(filename)[1]
            return extension and extension[1:] in config['ALLOWED_EXTENSIONS']

        filename = secure_filename(form.csv_file.data.filename)
        if not _allowed_file(filename):
            raise Exception('Invalid file type selected')
        kwargs = {
            'filepath_or_buffer': filename,
            'sep': form.sep.data,
            'header': form.header.data if form.header.data else 0,
            'index_col': form.index_col.data,
            'mangle_dupe_cols': form.mangle_dupe_cols.data,
            'skipinitialspace': form.skipinitialspace.data,
            'skiprows': form.skiprows.data,
            'nrows': form.nrows.data,
            'skip_blank_lines': form.skip_blank_lines.data,
            'parse_dates': form.parse_dates.data,
            'infer_datetime_format': form.infer_datetime_format.data,
            'chunksize': 10000,
        }
        df = BaseEngineSpec.csv_to_df(**kwargs)

        df_to_db_kwargs = {
            'table': table,
            'df': df,
            'name': form.name.data,
            'con': create_engine(form.con.data.sqlalchemy_uri_decrypted, echo=False),
            'schema': form.schema.data,
            'if_exists': form.if_exists.data,
            'index': form.index.data,
            'index_label': form.index_label.data,
            'chunksize': 10000,
        }

        BaseEngineSpec.df_to_db(**df_to_db_kwargs)

    @classmethod
    def convert_dttm(cls, target_type, dttm):
        return "'{}'".format(dttm.strftime('%Y-%m-%d %H:%M:%S'))

    @classmethod
    def get_all_datasource_names(cls, db, datasource_type: str) \
            -> List[utils.DatasourceName]:
        """Returns a list of all tables or views in database.

        :param db: Database instance
        :param datasource_type: Datasource_type can be 'table' or 'view'
        :return: List of all datasources in database or schema
        """
        schemas = db.get_all_schema_names(cache=db.schema_cache_enabled,
                                          cache_timeout=db.schema_cache_timeout,
                                          force=True)
        all_datasources: List[utils.DatasourceName] = []
        for schema in schemas:
            if datasource_type == 'table':
                all_datasources += db.get_all_table_names_in_schema(
                    schema=schema, force=True,
                    cache=db.table_cache_enabled,
                    cache_timeout=db.table_cache_timeout)
            elif datasource_type == 'view':
                all_datasources += db.get_all_view_names_in_schema(
                    schema=schema, force=True,
                    cache=db.table_cache_enabled,
                    cache_timeout=db.table_cache_timeout)
            else:
                raise Exception(f'Unsupported datasource_type: {datasource_type}')
        return all_datasources

    @classmethod
    def handle_cursor(cls, cursor, query, session):
        """Handle a live cursor between the execute and fetchall calls

        The flow works without this method doing anything, but it allows
        for handling the cursor and updating progress information in the
        query object"""
        pass

    @classmethod
    def extract_error_message(cls, e):
        """Extract error message for queries"""
        return utils.error_msg_from_exception(e)

    @classmethod
    def adjust_database_uri(cls, uri, selected_schema):
        """Based on a URI and selected schema, return a new URI

        The URI here represents the URI as entered when saving the database,
        ``selected_schema`` is the schema currently active presumably in
        the SQL Lab dropdown. Based on that, for some database engine,
        we can return a new altered URI that connects straight to the
        active schema, meaning the users won't have to prefix the object
        names by the schema name.

        Some databases engines have 2 level of namespacing: database and
        schema (postgres, oracle, mssql, ...)
        For those it's probably better to not alter the database
        component of the URI with the schema name, it won't work.

        Some database drivers like presto accept '{catalog}/{schema}' in
        the database component of the URL, that can be handled here.
        """
        return uri

    @classmethod
    def patch(cls):
        pass

    @classmethod
    def get_schema_names(cls, inspector):
        return sorted(inspector.get_schema_names())

    @classmethod
    def get_table_names(cls, inspector, schema):
        tables = inspector.get_table_names(schema)
        if schema and cls.try_remove_schema_from_table_name:
            tables = [re.sub(f'^{schema}\\.', '', table) for table in tables]
        return sorted(tables)

    @classmethod
    def get_view_names(cls, inspector, schema):
        views = inspector.get_view_names(schema)
        if schema and cls.try_remove_schema_from_table_name:
            views = [re.sub(f'^{schema}\\.', '', view) for view in views]
        return sorted(views)

    @classmethod
    def get_columns(cls, inspector: Inspector, table_name: str, schema: str) -> list:
        return inspector.get_columns(table_name, schema)

    @classmethod
    def where_latest_partition(
            cls, table_name, schema, database, qry, columns=None):
        return False

    @classmethod
    def _get_fields(cls, cols):
        return [sqla.column(c.get('name')) for c in cols]

    @classmethod
    def select_star(cls, my_db, table_name, engine, schema=None, limit=100,
                    show_cols=False, indent=True, latest_partition=True,
                    cols=None):
        fields = '*'
        cols = cols or []
        if (show_cols or latest_partition) and not cols:
            cols = my_db.get_columns(table_name, schema)

        if show_cols:
            fields = cls._get_fields(cols)
        quote = engine.dialect.identifier_preparer.quote
        if schema:
            full_table_name = quote(schema) + '.' + quote(table_name)
        else:
            full_table_name = quote(table_name)

        qry = select(fields).select_from(text(full_table_name))

        if limit:
            qry = qry.limit(limit)
        if latest_partition:
            partition_query = cls.where_latest_partition(
                table_name, schema, my_db, qry, columns=cols)
            if partition_query != False:  # noqa
                qry = partition_query
        sql = my_db.compile_sqla_query(qry)
        if indent:
            sql = sqlparse.format(sql, reindent=True)
        return sql

    @classmethod
    def modify_url_for_impersonation(cls, url, impersonate_user, username):
        """
        Modify the SQL Alchemy URL object with the user to impersonate if applicable.
        :param url: SQLAlchemy URL object
        :param impersonate_user: Bool indicating if impersonation is enabled
        :param username: Effective username
        """
        if impersonate_user is not None and username is not None:
            url.username = username

    @classmethod
    def get_configuration_for_impersonation(cls, uri, impersonate_user, username):
        """
        Return a configuration dictionary that can be merged with other configs
        that can set the correct properties for impersonating users
        :param uri: URI string
        :param impersonate_user: Bool indicating if impersonation is enabled
        :param username: Effective username
        :return: Dictionary with configs required for impersonation
        """
        return {}

    @classmethod
    def execute(cls, cursor, query, **kwargs):
        if cls.arraysize:
            cursor.arraysize = cls.arraysize
        cursor.execute(query)

    @classmethod
    def make_label_compatible(cls, label):
        """
        Conditionally mutate and/or quote a sql column/expression label. If
        force_column_alias_quotes is set to True, return the label as a
        sqlalchemy.sql.elements.quoted_name object to ensure that the select query
        and query results have same case. Otherwise return the mutated label as a
        regular string. If maxmimum supported column name length is exceeded,
        generate a truncated label by calling truncate_label().
        """
        label_mutated = cls.mutate_label(label)
        if cls.max_column_name_length and len(label_mutated) > cls.max_column_name_length:
            label_mutated = cls.truncate_label(label)
        if cls.force_column_alias_quotes:
            label_mutated = quoted_name(label_mutated, True)
        return label_mutated

    @classmethod
    def get_sqla_column_type(cls, type_):
        """
        Return a sqlalchemy native column type that corresponds to the column type
        defined in the data source (optional). Needs to be overridden if column requires
        special handling (see MSSQL for example of NCHAR/NVARCHAR handling).
        """
        return None

    @staticmethod
    def mutate_label(label):
        """
        Most engines support mixed case aliases that can include numbers
        and special characters, like commas, parentheses etc. For engines that
        have restrictions on what types of aliases are supported, this method
        can be overridden to ensure that labels conform to the engine's
        limitations. Mutated labels should be deterministic (input label A always
        yields output label X) and unique (input labels A and B don't yield the same
        output label X).
        """
        return label

    @classmethod
    def truncate_label(cls, label):
        """
        In the case that a label exceeds the max length supported by the engine,
        this method is used to construct a deterministic and unique label based on
        an md5 hash.
        """
        label = hashlib.md5(label.encode('utf-8')).hexdigest()
        # truncate hash if it exceeds max length
        if cls.max_column_name_length and len(label) > cls.max_column_name_length:
            label = label[:cls.max_column_name_length]
        return label


class PostgresBaseEngineSpec(BaseEngineSpec):
    """ Abstract class for Postgres 'like' databases """

    engine = ''

    time_grain_functions = {
        None: '{col}',
        'PT1S': "DATE_TRUNC('second', {col})",
        'PT1M': "DATE_TRUNC('minute', {col})",
        'PT1H': "DATE_TRUNC('hour', {col})",
        'P1D': "DATE_TRUNC('day', {col})",
        'P1W': "DATE_TRUNC('week', {col})",
        'P1M': "DATE_TRUNC('month', {col})",
        'P0.25Y': "DATE_TRUNC('quarter', {col})",
        'P1Y': "DATE_TRUNC('year', {col})",
    }

    @classmethod
    def fetch_data(cls, cursor, limit):
        if not cursor.description:
            return []
        if cls.limit_method == LimitMethod.FETCH_MANY:
            return cursor.fetchmany(limit)
        return cursor.fetchall()

    @classmethod
    def epoch_to_dttm(cls):
        return "(timestamp 'epoch' + {col} * interval '1 second')"

    @classmethod
    def convert_dttm(cls, target_type, dttm):
        return "'{}'".format(dttm.strftime('%Y-%m-%d %H:%M:%S'))


class PostgresEngineSpec(PostgresBaseEngineSpec):
    engine = 'postgresql'
    max_column_name_length = 63
    try_remove_schema_from_table_name = False

    @classmethod
    def get_table_names(cls, inspector, schema):
        """Need to consider foreign tables for PostgreSQL"""
        tables = inspector.get_table_names(schema)
        tables.extend(inspector.get_foreign_table_names(schema))
        return sorted(tables)


class SnowflakeEngineSpec(PostgresBaseEngineSpec):
    engine = 'snowflake'
    force_column_alias_quotes = True
    max_column_name_length = 256

    time_grain_functions = {
        None: '{col}',
        'PT1S': "DATE_TRUNC('SECOND', {col})",
        'PT1M': "DATE_TRUNC('MINUTE', {col})",
        'PT5M': "DATEADD(MINUTE, FLOOR(DATE_PART(MINUTE, {col}) / 5) * 5, \
                DATE_TRUNC('HOUR', {col}))",
        'PT10M': "DATEADD(MINUTE, FLOOR(DATE_PART(MINUTE, {col}) / 10) * 10, \
                 DATE_TRUNC('HOUR', {col}))",
        'PT15M': "DATEADD(MINUTE, FLOOR(DATE_PART(MINUTE, {col}) / 15) * 15, \
                 DATE_TRUNC('HOUR', {col}))",
        'PT0.5H': "DATEADD(MINUTE, FLOOR(DATE_PART(MINUTE, {col}) / 30) * 30, \
                  DATE_TRUNC('HOUR', {col}))",
        'PT1H': "DATE_TRUNC('HOUR', {col})",
        'P1D': "DATE_TRUNC('DAY', {col})",
        'P1W': "DATE_TRUNC('WEEK', {col})",
        'P1M': "DATE_TRUNC('MONTH', {col})",
        'P0.25Y': "DATE_TRUNC('QUARTER', {col})",
        'P1Y': "DATE_TRUNC('YEAR', {col})",
    }

    @classmethod
    def adjust_database_uri(cls, uri, selected_schema=None):
        database = uri.database
        if '/' in uri.database:
            database = uri.database.split('/')[0]
        if selected_schema:
            selected_schema = parse.quote(selected_schema, safe='')
            uri.database = database + '/' + selected_schema
        return uri


class VerticaEngineSpec(PostgresBaseEngineSpec):
    engine = 'vertica'


class RedshiftEngineSpec(PostgresBaseEngineSpec):
    engine = 'redshift'
    max_column_name_length = 127

    @staticmethod
    def mutate_label(label):
        """
        Redshift only supports lowercase column names and aliases.
        :param str label: Original label which might include uppercase letters
        :return: String that is supported by the database
        """
        return label.lower()


class OracleEngineSpec(PostgresBaseEngineSpec):
    engine = 'oracle'
    limit_method = LimitMethod.WRAP_SQL
    force_column_alias_quotes = True
    max_column_name_length = 30

    time_grain_functions = {
        None: '{col}',
        'PT1S': 'CAST({col} as DATE)',
        'PT1M': "TRUNC(CAST({col} as DATE), 'MI')",
        'PT1H': "TRUNC(CAST({col} as DATE), 'HH')",
        'P1D': "TRUNC(CAST({col} as DATE), 'DDD')",
        'P1W': "TRUNC(CAST({col} as DATE), 'WW')",
        'P1M': "TRUNC(CAST({col} as DATE), 'MONTH')",
        'P0.25Y': "TRUNC(CAST({col} as DATE), 'Q')",
        'P1Y': "TRUNC(CAST({col} as DATE), 'YEAR')",
    }

    @classmethod
    def convert_dttm(cls, target_type, dttm):
        return (
            """TO_TIMESTAMP('{}', 'YYYY-MM-DD"T"HH24:MI:SS.ff6')"""
        ).format(dttm.isoformat())


class Db2EngineSpec(BaseEngineSpec):
    engine = 'ibm_db_sa'
    limit_method = LimitMethod.WRAP_SQL
    force_column_alias_quotes = True
    max_column_name_length = 30

    time_grain_functions = {
        None: '{col}',
        'PT1S': 'CAST({col} as TIMESTAMP)'
                ' - MICROSECOND({col}) MICROSECONDS',
        'PT1M': 'CAST({col} as TIMESTAMP)'
                ' - SECOND({col}) SECONDS'
                ' - MICROSECOND({col}) MICROSECONDS',
        'PT1H': 'CAST({col} as TIMESTAMP)'
                ' - MINUTE({col}) MINUTES'
                ' - SECOND({col}) SECONDS'
                ' - MICROSECOND({col}) MICROSECONDS ',
        'P1D': 'CAST({col} as TIMESTAMP)'
               ' - HOUR({col}) HOURS'
               ' - MINUTE({col}) MINUTES'
               ' - SECOND({col}) SECONDS'
               ' - MICROSECOND({col}) MICROSECONDS',
        'P1W': '{col} - (DAYOFWEEK({col})) DAYS',
        'P1M': '{col} - (DAY({col})-1) DAYS',
        'P0.25Y': '{col} - (DAY({col})-1) DAYS'
                  ' - (MONTH({col})-1) MONTHS'
                  ' + ((QUARTER({col})-1) * 3) MONTHS',
        'P1Y': '{col} - (DAY({col})-1) DAYS'
               ' - (MONTH({col})-1) MONTHS',
    }

    @classmethod
    def epoch_to_dttm(cls):
        return "(TIMESTAMP('1970-01-01', '00:00:00') + {col} SECONDS)"

    @classmethod
    def convert_dttm(cls, target_type, dttm):
        return "'{}'".format(dttm.strftime('%Y-%m-%d-%H.%M.%S'))


class SqliteEngineSpec(BaseEngineSpec):
    engine = 'sqlite'

    time_grain_functions = {
        None: '{col}',
        'PT1H': "DATETIME(STRFTIME('%Y-%m-%dT%H:00:00', {col}))",
        'P1D': 'DATE({col})',
        'P1W': "DATE({col}, -strftime('%W', {col}) || ' days')",
        'P1M': "DATE({col}, -strftime('%d', {col}) || ' days', '+1 day')",
        'P1Y': "DATETIME(STRFTIME('%Y-01-01T00:00:00', {col}))",
        'P1W/1970-01-03T00:00:00Z': "DATE({col}, 'weekday 6')",
        '1969-12-28T00:00:00Z/P1W': "DATE({col}, 'weekday 0', '-7 days')",
    }

    @classmethod
    def epoch_to_dttm(cls):
        return "datetime({col}, 'unixepoch')"

    @classmethod
    def get_all_datasource_names(cls, db, datasource_type: str) \
            -> List[utils.DatasourceName]:
        schemas = db.get_all_schema_names(cache=db.schema_cache_enabled,
                                          cache_timeout=db.schema_cache_timeout,
                                          force=True)
        schema = schemas[0]
        if datasource_type == 'table':
            return db.get_all_table_names_in_schema(
                schema=schema, force=True,
                cache=db.table_cache_enabled,
                cache_timeout=db.table_cache_timeout)
        elif datasource_type == 'view':
            return db.get_all_view_names_in_schema(
                schema=schema, force=True,
                cache=db.table_cache_enabled,
                cache_timeout=db.table_cache_timeout)
        else:
            raise Exception(f'Unsupported datasource_type: {datasource_type}')

    @classmethod
    def convert_dttm(cls, target_type, dttm):
        iso = dttm.isoformat().replace('T', ' ')
        if '.' not in iso:
            iso += '.000000'
        return "'{}'".format(iso)

    @classmethod
    def get_table_names(cls, inspector, schema):
        """Need to disregard the schema for Sqlite"""
        return sorted(inspector.get_table_names())


class DrillEngineSpec(BaseEngineSpec):
    """Engine spec for Apache Drill"""
    engine = 'drill'

    time_grain_functions = {
        None: '{col}',
        'PT1S': "nearestDate({col}, 'SECOND')",
        'PT1M': "nearestDate({col}, 'MINUTE')",
        'PT15M': "nearestDate({col}, 'QUARTER_HOUR')",
        'PT0.5H': "nearestDate({col}, 'HALF_HOUR')",
        'PT1H': "nearestDate({col}, 'HOUR')",
        'P1D': 'TO_DATE({col})',
        'P1W': "nearestDate({col}, 'WEEK_SUNDAY')",
        'P1M': "nearestDate({col}, 'MONTH')",
        'P0.25Y': "nearestDate({col}, 'QUARTER')",
        'P1Y': "nearestDate({col}, 'YEAR')",
    }

    # Returns a function to convert a Unix timestamp in milliseconds to a date
    @classmethod
    def epoch_to_dttm(cls):
        return cls.epoch_ms_to_dttm().replace('{col}', '({col}*1000)')

    @classmethod
    def epoch_ms_to_dttm(cls):
        return 'TO_DATE({col})'

    @classmethod
    def convert_dttm(cls, target_type, dttm):
        tt = target_type.upper()
        if tt == 'DATE':
            return "CAST('{}' AS DATE)".format(dttm.isoformat()[:10])
        elif tt == 'TIMESTAMP':
            return "CAST('{}' AS TIMESTAMP)".format(
                dttm.strftime('%Y-%m-%d %H:%M:%S'))
        return "'{}'".format(dttm.strftime('%Y-%m-%d %H:%M:%S'))

    @classmethod
    def adjust_database_uri(cls, uri, selected_schema):
        if selected_schema:
            uri.database = parse.quote(selected_schema, safe='')
        return uri


class MySQLEngineSpec(BaseEngineSpec):
    engine = 'mysql'
    max_column_name_length = 64

    time_grain_functions = {
        None: '{col}',
        'PT1S': 'DATE_ADD(DATE({col}), '
              'INTERVAL (HOUR({col})*60*60 + MINUTE({col})*60'
              ' + SECOND({col})) SECOND)',
        'PT1M': 'DATE_ADD(DATE({col}), '
              'INTERVAL (HOUR({col})*60 + MINUTE({col})) MINUTE)',
        'PT1H': 'DATE_ADD(DATE({col}), '
              'INTERVAL HOUR({col}) HOUR)',
        'P1D': 'DATE({col})',
        'P1W': 'DATE(DATE_SUB({col}, '
              'INTERVAL DAYOFWEEK({col}) - 1 DAY))',
        'P1M': 'DATE(DATE_SUB({col}, '
              'INTERVAL DAYOFMONTH({col}) - 1 DAY))',
        'P0.25Y': 'MAKEDATE(YEAR({col}), 1) '
              '+ INTERVAL QUARTER({col}) QUARTER - INTERVAL 1 QUARTER',
        'P1Y': 'DATE(DATE_SUB({col}, '
              'INTERVAL DAYOFYEAR({col}) - 1 DAY))',
        '1969-12-29T00:00:00Z/P1W': 'DATE(DATE_SUB({col}, '
              'INTERVAL DAYOFWEEK(DATE_SUB({col}, INTERVAL 1 DAY)) - 1 DAY))',
    }

    type_code_map: Dict[int, str] = {}  # loaded from get_datatype only if needed

    @classmethod
    def convert_dttm(cls, target_type, dttm):
        if target_type.upper() in ('DATETIME', 'DATE'):
            return "STR_TO_DATE('{}', '%Y-%m-%d %H:%i:%s')".format(
                dttm.strftime('%Y-%m-%d %H:%M:%S'))
        return "'{}'".format(dttm.strftime('%Y-%m-%d %H:%M:%S'))

    @classmethod
    def adjust_database_uri(cls, uri, selected_schema=None):
        if selected_schema:
            uri.database = parse.quote(selected_schema, safe='')
        return uri

    @classmethod
    def get_datatype(cls, type_code):
        if not cls.type_code_map:
            # only import and store if needed at least once
            import MySQLdb
            ft = MySQLdb.constants.FIELD_TYPE
            cls.type_code_map = {
                getattr(ft, k): k
                for k in dir(ft)
                if not k.startswith('_')
            }
        datatype = type_code
        if isinstance(type_code, int):
            datatype = cls.type_code_map.get(type_code)
        if datatype and isinstance(datatype, str) and len(datatype):
            return datatype

    @classmethod
    def epoch_to_dttm(cls):
        return 'from_unixtime({col})'

    @classmethod
    def extract_error_message(cls, e):
        """Extract error message for queries"""
        message = str(e)
        try:
            if isinstance(e.args, tuple) and len(e.args) > 1:
                message = e.args[1]
        except Exception:
            pass
        return message


class PrestoEngineSpec(BaseEngineSpec):
    engine = 'presto'

    time_grain_functions = {
        None: '{col}',
        'PT1S': "date_trunc('second', CAST({col} AS TIMESTAMP))",
        'PT1M': "date_trunc('minute', CAST({col} AS TIMESTAMP))",
        'PT1H': "date_trunc('hour', CAST({col} AS TIMESTAMP))",
        'P1D': "date_trunc('day', CAST({col} AS TIMESTAMP))",
        'P1W': "date_trunc('week', CAST({col} AS TIMESTAMP))",
        'P1M': "date_trunc('month', CAST({col} AS TIMESTAMP))",
        'P0.25Y': "date_trunc('quarter', CAST({col} AS TIMESTAMP))",
        'P1Y': "date_trunc('year', CAST({col} AS TIMESTAMP))",
        'P1W/1970-01-03T00:00:00Z':
            "date_add('day', 5, date_trunc('week', date_add('day', 1, \
            CAST({col} AS TIMESTAMP))))",
        '1969-12-28T00:00:00Z/P1W':
            "date_add('day', -1, date_trunc('week', \
            date_add('day', 1, CAST({col} AS TIMESTAMP))))",
    }

    @classmethod
    def get_view_names(cls, inspector, schema):
        """Returns an empty list

        get_table_names() function returns all table names and view names,
        and get_view_names() is not implemented in sqlalchemy_presto.py
        https://github.com/dropbox/PyHive/blob/e25fc8440a0686bbb7a5db5de7cb1a77bdb4167a/pyhive/sqlalchemy_presto.py
        """
        return []

    @classmethod
    def _create_column_info(cls, name: str, data_type: str) -> dict:
        """
        Create column info object
        :param name: column name
        :param data_type: column data type
        :return: column info object
        """
        return {
            'name': name,
            'type': f'{data_type}',
        }

    @classmethod
    def _get_full_name(cls, names: List[Tuple[str, str]]) -> str:
        """
        Get the full column name
        :param names: list of all individual column names
        :return: full column name
        """
        return '.'.join(column[0] for column in names if column[0])

    @classmethod
    def _has_nested_data_types(cls, component_type: str) -> bool:
        """
        Check if string contains a data type. We determine if there is a data type by
        whitespace or multiple data types by commas
        :param component_type: data type
        :return: boolean
        """
        comma_regex = r',(?=(?:[^\"]*\"[^\"]*\")*[^\"]*$)'
        white_space_regex = r'\s(?=(?:[^\"]*\"[^\"]*\")*[^\"]*$)'
        return re.search(comma_regex, component_type) is not None \
            or re.search(white_space_regex, component_type) is not None

    @classmethod
    def _split_data_type(cls, data_type: str, delimiter: str) -> List[str]:
        """
        Split data type based on given delimiter. Do not split the string if the
        delimiter is enclosed in quotes
        :param data_type: data type
        :param delimiter: string separator (i.e. open parenthesis, closed parenthesis,
               comma, whitespace)
        :return: list of strings after breaking it by the delimiter
        """
        return re.split(
            r'{}(?=(?:[^\"]*\"[^\"]*\")*[^\"]*$)'.format(delimiter), data_type)

    @classmethod
    def _parse_structural_column(cls,
                                 parent_column_name: str,
                                 parent_data_type: str,
                                 result: List[dict]) -> None:
        """
        Parse a row or array column
        :param result: list tracking the results
        """
        formatted_parent_column_name = parent_column_name
        # Quote the column name if there is a space
        if ' ' in parent_column_name:
            formatted_parent_column_name = f'"{parent_column_name}"'
        full_data_type = f'{formatted_parent_column_name} {parent_data_type}'
        original_result_len = len(result)
        # split on open parenthesis ( to get the structural
        # data type and its component types
        data_types = cls._split_data_type(full_data_type, r'\(')
        stack: List[Tuple[str, str]] = []
        for data_type in data_types:
            # split on closed parenthesis ) to track which component
            # types belong to what structural data type
            inner_types = cls._split_data_type(data_type, r'\)')
            for inner_type in inner_types:
                # We have finished parsing multiple structural data types
                if not inner_type and len(stack) > 0:
                    stack.pop()
                elif cls._has_nested_data_types(inner_type):
                    # split on comma , to get individual data types
                    single_fields = cls._split_data_type(inner_type, ',')
                    for single_field in single_fields:
                        single_field = single_field.strip()
                        # If component type starts with a comma, the first single field
                        # will be an empty string. Disregard this empty string.
                        if not single_field:
                            continue
                        # split on whitespace to get field name and data type
                        field_info = cls._split_data_type(single_field, r'\s')
                        # check if there is a structural data type within
                        # overall structural data type
                        if field_info[1] == 'array' or field_info[1] == 'row':
                            stack.append((field_info[0], field_info[1]))
                            full_parent_path = cls._get_full_name(stack)
                            result.append(cls._create_column_info(
                                full_parent_path,
                                presto_type_map[field_info[1]]()))
                        else:  # otherwise this field is a basic data type
                            full_parent_path = cls._get_full_name(stack)
                            column_name = '{}.{}'.format(full_parent_path, field_info[0])
                            result.append(cls._create_column_info(
                                column_name, presto_type_map[field_info[1]]()))
                    # If the component type ends with a structural data type, do not pop
                    # the stack. We have run across a structural data type within the
                    # overall structural data type. Otherwise, we have completely parsed
                    # through the entire structural data type and can move on.
                    if not (inner_type.endswith('array') or inner_type.endswith('row')):
                        stack.pop()
                # We have an array of row objects (i.e. array(row(...)))
                elif 'array' == inner_type or 'row' == inner_type:
                    # Push a dummy object to represent the structural data type
                    stack.append(('', inner_type))
                # We have an array of a basic data types(i.e. array(varchar)).
                elif len(stack) > 0:
                    # Because it is an array of a basic data type. We have finished
                    # parsing the structural data type and can move on.
                    stack.pop()
        # Unquote the column name if necessary
        if formatted_parent_column_name != parent_column_name:
            for index in range(original_result_len, len(result)):
                result[index]['name'] = result[index]['name'].replace(
                    formatted_parent_column_name, parent_column_name)

    @classmethod
    def _show_columns(
            cls, inspector: Inspector, table_name: str, schema: str) -> List[RowProxy]:
        """
        Show presto column names
        :param inspector: object that performs database schema inspection
        :param table_name: table name
        :param schema: schema name
        :return: list of column objects
        """
        quote = inspector.engine.dialect.identifier_preparer.quote_identifier
        full_table = quote(table_name)
        if schema:
            full_table = '{}.{}'.format(quote(schema), full_table)
        columns = inspector.bind.execute('SHOW COLUMNS FROM {}'.format(full_table))
        return columns

    @classmethod
    def get_columns(
            cls, inspector: Inspector, table_name: str, schema: str) -> List[dict]:
        """
        Get columns from a Presto data source. This includes handling row and
        array data types
        :param inspector: object that performs database schema inspection
        :param table_name: table name
        :param schema: schema name
        :return: a list of results that contain column info
                (i.e. column name and data type)
        """
        columns = cls._show_columns(inspector, table_name, schema)
        result: List[dict] = []
        for column in columns:
            try:
                # parse column if it is a row or array
                if 'array' in column.Type or 'row' in column.Type:
                    structural_column_index = len(result)
                    cls._parse_structural_column(column.Column, column.Type, result)
                    result[structural_column_index]['nullable'] = getattr(
                        column, 'Null', True)
                    result[structural_column_index]['default'] = None
                    continue
                else:  # otherwise column is a basic data type
                    column_type = presto_type_map[column.Type]()
            except KeyError:
                logging.info('Did not recognize type {} of column {}'.format(
                    column.Type, column.Column))
                column_type = types.NullType
            column_info = cls._create_column_info(column.Column, column_type)
            column_info['nullable'] = getattr(column, 'Null', True)
            column_info['default'] = None
            result.append(column_info)
        return result

    @classmethod
    def _is_column_name_quoted(cls, column_name: str) -> bool:
        """
        Check if column name is in quotes
        :param column_name: column name
        :return: boolean
        """
        return column_name.startswith('"') and column_name.endswith('"')

    @classmethod
    def _get_fields(cls, cols: List[dict]) -> List[ColumnClause]:
        """
        Format column clauses where names are in quotes and labels are specified
        :param cols: columns
        :return: column clauses
        """
        column_clauses = []
        # Column names are separated by periods. This regex will find periods in a string
        # if they are not enclosed in quotes because if a period is enclosed in quotes,
        # then that period is part of a column name.
        dot_pattern = r"""\.                # split on period
                          (?=               # look ahead
                          (?:               # create non-capture group
                          [^\"]*\"[^\"]*\"  # two quotes
                          )*[^\"]*$)        # end regex"""
        dot_regex = re.compile(dot_pattern, re.VERBOSE)
        for col in cols:
            # get individual column names
            col_names = re.split(dot_regex, col['name'])
            # quote each column name if it is not already quoted
            for index, col_name in enumerate(col_names):
                if not cls._is_column_name_quoted(col_name):
                    col_names[index] = '"{}"'.format(col_name)
            quoted_col_name = '.'.join(
                col_name if cls._is_column_name_quoted(col_name) else f'"{col_name}"'
                for col_name in col_names)
            # create column clause in the format "name"."name" AS "name.name"
            column_clause = sqla.literal_column(quoted_col_name).label(col['name'])
            column_clauses.append(column_clause)
        return column_clauses

    @classmethod
    def _filter_out_array_nested_cols(
            cls, cols: List[dict]) -> Tuple[List[dict], List[dict]]:
        """
        Filter out columns that correspond to array content. We know which columns to
        skip because cols is a list provided to us in a specific order where a structural
        column is positioned right before its content.

        Example: Column Name: ColA, Column Data Type: array(row(nest_obj int))
                 cols = [ ..., ColA, ColA.nest_obj, ... ]

        When we run across an array, check if subsequent column names start with the
        array name and skip them.
        :param cols: columns
        :return: filtered list of columns and list of array columns and its nested fields
        """
        filtered_cols = []
        array_cols = []
        curr_array_col_name = None
        for col in cols:
            # col corresponds to an array's content and should be skipped
            if curr_array_col_name and col['name'].startswith(curr_array_col_name):
                array_cols.append(col)
                continue
            # col is an array so we need to check if subsequent
            # columns correspond to the array's contents
            elif str(col['type']) == 'ARRAY':
                curr_array_col_name = col['name']
                array_cols.append(col)
                filtered_cols.append(col)
            else:
                curr_array_col_name = None
                filtered_cols.append(col)
        return filtered_cols, array_cols

    @classmethod
    def select_star(cls, my_db, table_name: str, engine: Engine, schema: str = None,
                    limit: int = 100, show_cols: bool = False, indent: bool = True,
                    latest_partition: bool = True, cols: List[dict] = []) -> str:
        """
        Include selecting properties of row objects. We cannot easily break arrays into
        rows, so render the whole array in its own row and skip columns that correspond
        to an array's contents.
        """
        presto_cols = cols
        if show_cols:
            dot_regex = r'\.(?=(?:[^\"]*\"[^\"]*\")*[^\"]*$)'
            presto_cols = [
                col for col in presto_cols if not re.search(dot_regex, col['name'])]
        return super(PrestoEngineSpec, cls).select_star(
            my_db, table_name, engine, schema, limit,
            show_cols, indent, latest_partition, presto_cols,
        )

    @classmethod
    def adjust_database_uri(cls, uri, selected_schema=None):
        database = uri.database
        if selected_schema and database:
            selected_schema = parse.quote(selected_schema, safe='')
            if '/' in database:
                database = database.split('/')[0] + '/' + selected_schema
            else:
                database += '/' + selected_schema
            uri.database = database
        return uri

    @classmethod
    def convert_dttm(cls, target_type, dttm):
        tt = target_type.upper()
        if tt == 'DATE':
            return "from_iso8601_date('{}')".format(dttm.isoformat()[:10])
        if tt == 'TIMESTAMP':
            return "from_iso8601_timestamp('{}')".format(dttm.isoformat())
        if tt == 'BIGINT':
            return "to_unixtime(from_iso8601_timestamp('{}'))".format(dttm.isoformat())
        return "'{}'".format(dttm.strftime('%Y-%m-%d %H:%M:%S'))

    @classmethod
    def epoch_to_dttm(cls):
        return 'from_unixtime({col})'

    @classmethod
    def get_all_datasource_names(cls, db, datasource_type: str) \
            -> List[utils.DatasourceName]:
        datasource_df = db.get_df(
            """SELECT table_schema, table_name FROM INFORMATION_SCHEMA.{}S
               ORDER BY concat(table_schema, '.', table_name)""".format(
                datasource_type.upper(),
            ),
            None)
        datasource_names: List[utils.DatasourceName] = []
        for unused, row in datasource_df.iterrows():
            datasource_names.append(utils.DatasourceName(
                schema=row['table_schema'], table=row['table_name']))
        return datasource_names
<<<<<<< HEAD
=======

    @classmethod
    def _build_column_hierarchy(cls,
                                columns: List[dict],
                                parent_column_types: List[str],
                                column_hierarchy: dict) -> None:
        """
        Build a graph where the root node represents a column whose data type is in
        parent_column_types. A node's children represent that column's nested fields
        :param columns: list of columns
        :param parent_column_types: list of data types that decide what columns can
               be root nodes
        :param column_hierarchy: dictionary representing the graph
        """
        if len(columns) == 0:
            return
        root = columns.pop(0)
        root_info = {'type': root['type'], 'children': []}
        column_hierarchy[root['name']] = root_info
        while columns:
            column = columns[0]
            # If the column name does not start with the root's name,
            # then this column is not a nested field
            if not column['name'].startswith(f"{root['name']}."):
                break
            # If the column's data type is one of the parent types,
            # then this column may have nested fields
            if str(column['type']) in parent_column_types:
                cls._build_column_hierarchy(columns, parent_column_types,
                                            column_hierarchy)
                root_info['children'].append(column['name'])
                continue
            else:  # The column is a nested field
                root_info['children'].append(column['name'])
                columns.pop(0)

    @classmethod
    def _create_row_and_array_hierarchy(
            cls, selected_columns: List[dict]) -> Tuple[dict, dict, List[dict]]:
        """
        Build graphs where the root node represents a row or array and its children
        are that column's nested fields
        :param selected_columns: columns selected in a query
        :return: graph representing a row, graph representing an array, and a list
                 of all the nested fields
        """
        row_column_hierarchy: OrderedDict = OrderedDict()
        array_column_hierarchy: OrderedDict = OrderedDict()
        expanded_columns: List[dict] = []
        for column in selected_columns:
            if column['type'].startswith('ROW'):
                parsed_row_columns: List[dict] = []
                cls._parse_structural_column(column['name'],
                                             column['type'].lower(),
                                             parsed_row_columns)
                expanded_columns = expanded_columns + parsed_row_columns[1:]
                filtered_row_columns, array_columns = cls._filter_out_array_nested_cols(
                    parsed_row_columns)
                cls._build_column_hierarchy(filtered_row_columns,
                                            ['ROW'],
                                            row_column_hierarchy)
                cls._build_column_hierarchy(array_columns,
                                            ['ROW', 'ARRAY'],
                                            array_column_hierarchy)
            elif column['type'].startswith('ARRAY'):
                parsed_array_columns: List[dict] = []
                cls._parse_structural_column(column['name'],
                                             column['type'].lower(),
                                             parsed_array_columns)
                expanded_columns = expanded_columns + parsed_array_columns[1:]
                cls._build_column_hierarchy(parsed_array_columns,
                                            ['ROW', 'ARRAY'],
                                            array_column_hierarchy)
        return row_column_hierarchy, array_column_hierarchy, expanded_columns

    @classmethod
    def _create_empty_row_of_data(cls, columns: List[dict]) -> dict:
        """
        Create an empty row of data
        :param columns: list of columns
        :return: dictionary representing an empty row of data
        """
        return {column['name']: '' for column in columns}

    @classmethod
    def _expand_row_data(cls, datum: dict, column: str, column_hierarchy: dict) -> None:
        """
        Separate out nested fields and its value in a row of data
        :param datum: row of data
        :param column: row column name
        :param column_hierarchy: dictionary tracking structural columns and its
               nested fields
        """
        if column in datum:
            row_data = datum[column]
            row_children = column_hierarchy[column]['children']
            if row_data and len(row_data) != len(row_children):
                raise Exception('The number of data values and number of nested'
                                'fields are not equal')
            elif row_data:
                for index, data_value in enumerate(row_data):
                    datum[row_children[index]] = data_value
            else:
                for row_child in row_children:
                    datum[row_child] = ''

    @classmethod
    def _split_array_columns_by_process_state(
            cls, array_columns: List[str],
            array_column_hierarchy: dict,
            datum: dict) -> Tuple[List[str], Set[str]]:
        """
        Take a list of array columns and split them according to whether or not we are
        ready to process them from a data set
        :param array_columns: list of array columns
        :param array_column_hierarchy: graph representing array columns
        :param datum: row of data
        :return: list of array columns ready to be processed and set of array columns
                 not ready to be processed
        """
        array_columns_to_process = []
        unprocessed_array_columns = set()
        child_array = None
        for array_column in array_columns:
            if array_column in datum:
                array_columns_to_process.append(array_column)
            elif str(array_column_hierarchy[array_column]['type']) == 'ARRAY':
                child_array = array_column
                unprocessed_array_columns.add(child_array)
            elif child_array and array_column.startswith(child_array):
                unprocessed_array_columns.add(array_column)
        return array_columns_to_process, unprocessed_array_columns

    @classmethod
    def _convert_data_list_to_array_data_dict(
            cls, data: List[dict], array_columns_to_process: List[str]) -> dict:
        """
        Pull out array data from rows of data into a dictionary where the key represents
        the index in the data list and the value is the array data values
        Example:
          data = [
              {'ColumnA': [1, 2], 'ColumnB': 3},
              {'ColumnA': [11, 22], 'ColumnB': 3}
          ]
          data dictionary = {
              0: [{'ColumnA': [1, 2]],
              1: [{'ColumnA': [11, 22]]
          }
        :param data: rows of data
        :param array_columns_to_process: array columns we want to pull out
        :return: data dictionary
        """
        array_data_dict = {}
        for data_index, datum in enumerate(data):
            all_array_datum = {}
            for array_column in array_columns_to_process:
                all_array_datum[array_column] = datum[array_column]
            array_data_dict[data_index] = [all_array_datum]
        return array_data_dict

    @classmethod
    def _process_array_data(cls,
                            data: List[dict],
                            all_columns: List[dict],
                            array_column_hierarchy: dict) -> dict:
        """
        Pull out array data that is ready to be processed into a dictionary.
        The key refers to the index in the original data set. The value is
        a list of data values. Initially this list will contain just one value,
        the row of data that corresponds to the index in the original data set.
        As we process arrays, we will pull out array values into separate rows
        and append them to the list of data values.
        Example:
          Original data set = [
              {'ColumnA': [1, 2], 'ColumnB': [3]},
              {'ColumnA': [11, 22], 'ColumnB': [33]}
          ]
          all_array_data (intially) = {
              0: [{'ColumnA': [1, 2], 'ColumnB': [3}],
              1: [{'ColumnA': [11, 22], 'ColumnB': [33]}]
          }
          all_array_data (after processing) = {
              0: [
                  {'ColumnA': 1, 'ColumnB': 3},
                  {'ColumnA': 2, 'ColumnB': ''},
              ],
              1: [
                  {'ColumnA': 11, 'ColumnB': 33},
                  {'ColumnA': 22, 'ColumnB': ''},
              ],
          }
        :param data: rows of data
        :param all_columns: list of columns
        :param array_column_hierarchy: graph representing array columns
        :return: dictionary representing processed array data
        """
        array_columns = list(array_column_hierarchy.keys())
        # Determine what columns are ready to be processed. This is necessary for
        # array columns that contain rows with nested arrays. We first process
        # the outer arrays before processing inner arrays.
        array_columns_to_process, \
            unprocessed_array_columns = cls._split_array_columns_by_process_state(
                array_columns, array_column_hierarchy, data[0])

        # Pull out array data that is ready to be processed into a dictionary.
        all_array_data = cls._convert_data_list_to_array_data_dict(
            data, array_columns_to_process)

        for original_data_index, expanded_array_data in all_array_data.items():
            for array_column in array_columns:
                if array_column in unprocessed_array_columns:
                    continue
                # Expand array values that are rows
                if str(array_column_hierarchy[array_column]['type']) == 'ROW':
                    for array_value in expanded_array_data:
                        cls._expand_row_data(array_value,
                                             array_column,
                                             array_column_hierarchy)
                    continue
                array_data = expanded_array_data[0][array_column]
                array_children = array_column_hierarchy[array_column]
                # This is an empty array of primitive data type
                if not array_data and not array_children['children']:
                    continue
                # Pull out complex array values into its own row of data
                elif array_data and array_children['children']:
                    for array_index, data_value in enumerate(array_data):
                        if array_index >= len(expanded_array_data):
                            empty_data = cls._create_empty_row_of_data(all_columns)
                            expanded_array_data.append(empty_data)
                        for index, datum_value in enumerate(data_value):
                            array_child = array_children['children'][index]
                            expanded_array_data[array_index][array_child] = datum_value
                # Pull out primitive array values into its own row of data
                elif array_data:
                    for array_index, data_value in enumerate(array_data):
                        if array_index >= len(expanded_array_data):
                            empty_data = cls._create_empty_row_of_data(all_columns)
                            expanded_array_data.append(empty_data)
                        expanded_array_data[array_index][array_column] = data_value
                # This is an empty array with nested fields
                else:
                    for index, array_child in enumerate(array_children['children']):
                        for array_value in expanded_array_data:
                            array_value[array_child] = ''
        return all_array_data

    @classmethod
    def _consolidate_array_data_into_data(cls,
                                          data: List[dict],
                                          array_data: dict) -> None:
        """
        Consolidate data given a list representing rows of data and a dictionary
        representing expanded array data
        Example:
          Original data set = [
              {'ColumnA': [1, 2], 'ColumnB': [3]},
              {'ColumnA': [11, 22], 'ColumnB': [33]}
          ]
          array_data = {
              0: [
                  {'ColumnA': 1, 'ColumnB': 3},
                  {'ColumnA': 2, 'ColumnB': ''},
              ],
              1: [
                  {'ColumnA': 11, 'ColumnB': 33},
                  {'ColumnA': 22, 'ColumnB': ''},
              ],
          }
          Final data set = [
               {'ColumnA': 1, 'ColumnB': 3},
               {'ColumnA': 2, 'ColumnB': ''},
               {'ColumnA': 11, 'ColumnB': 33},
               {'ColumnA': 22, 'ColumnB': ''},
          ]
        :param data: list representing rows of data
        :param array_data: dictionary representing expanded array data
        :return: list where data and array_data are combined
        """
        data_index = 0
        original_data_index = 0
        while data_index < len(data):
            data[data_index].update(array_data[original_data_index][0])
            array_data[original_data_index].pop(0)
            data[data_index + 1:data_index + 1] = array_data[original_data_index]
            data_index = data_index + len(array_data[original_data_index]) + 1
            original_data_index = original_data_index + 1

    @classmethod
    def _remove_processed_array_columns(cls,
                                        unprocessed_array_columns: Set[str],
                                        array_column_hierarchy: dict) -> None:
        """
        Remove keys representing array columns that have already been processed
        :param unprocessed_array_columns: list of unprocessed array columns
        :param array_column_hierarchy: graph representing array columns
        """
        array_columns = list(array_column_hierarchy.keys())
        for array_column in array_columns:
            if array_column in unprocessed_array_columns:
                continue
            else:
                del array_column_hierarchy[array_column]

    @classmethod
    def expand_data(cls,
                    columns: List[dict],
                    data: List[dict]) -> Tuple[List[dict], List[dict], List[dict]]:
        """
        We do not immediately display rows and arrays clearly in the data grid. This
        method separates out nested fields and data values to help clearly display
        structural columns.

        Example: ColumnA is a row(nested_obj varchar) and ColumnB is an array(int)
        Original data set = [
            {'ColumnA': ['a1'], 'ColumnB': [1, 2]},
            {'ColumnA': ['a2'], 'ColumnB': [3, 4]},
        ]
        Expanded data set = [
            {'ColumnA': ['a1'], 'ColumnA.nested_obj': 'a1', 'ColumnB': 1},
            {'ColumnA': '',     'ColumnA.nested_obj': '',   'ColumnB': 2},
            {'ColumnA': ['a2'], 'ColumnA.nested_obj': 'a2', 'ColumnB': 3},
            {'ColumnA': '',     'ColumnA.nested_obj': '',   'ColumnB': 4},
        ]
        :param columns: columns selected in the query
        :param data: original data set
        :return: list of all columns(selected columns and their nested fields),
                 expanded data set, listed of nested fields
        """
        all_columns: List[dict] = []
        # Get the list of all columns (selected fields and their nested fields)
        for column in columns:
            if column['type'].startswith('ARRAY') or column['type'].startswith('ROW'):
                cls._parse_structural_column(column['name'],
                                             column['type'].lower(),
                                             all_columns)
            else:
                all_columns.append(column)

        # Build graphs where the root node is a row or array and its children are that
        # column's nested fields
        row_column_hierarchy,\
            array_column_hierarchy,\
            expanded_columns = cls._create_row_and_array_hierarchy(columns)

        # Pull out a row's nested fields and their values into separate columns
        ordered_row_columns = row_column_hierarchy.keys()
        for datum in data:
            for row_column in ordered_row_columns:
                cls._expand_row_data(datum, row_column, row_column_hierarchy)

        while array_column_hierarchy:
            array_columns = list(array_column_hierarchy.keys())
            # Determine what columns are ready to be processed.
            array_columns_to_process,\
                unprocessed_array_columns = cls._split_array_columns_by_process_state(
                    array_columns, array_column_hierarchy, data[0])
            all_array_data = cls._process_array_data(data,
                                                     all_columns,
                                                     array_column_hierarchy)
            # Consolidate the original data set and the expanded array data
            cls._consolidate_array_data_into_data(data, all_array_data)
            # Remove processed array columns from the graph
            cls._remove_processed_array_columns(unprocessed_array_columns,
                                                array_column_hierarchy)

        return all_columns, data, expanded_columns
>>>>>>> c82a7f42

    @classmethod
    def extra_table_metadata(cls, database, table_name, schema_name):
        indexes = database.get_indexes(table_name, schema_name)
        if not indexes:
            return {}
        cols = indexes[0].get('column_names', [])
        full_table_name = table_name
        if schema_name and '.' not in table_name:
            full_table_name = '{}.{}'.format(schema_name, table_name)
        pql = cls._partition_query(full_table_name)
        col_name, latest_part = cls.latest_partition(
            table_name, schema_name, database, show_first=True)
        return {
            'partitions': {
                'cols': cols,
                'latest': {col_name: latest_part},
                'partitionQuery': pql,
            },
        }

    @classmethod
    def handle_cursor(cls, cursor, query, session):
        """Updates progress information"""
        logging.info('Polling the cursor for progress')
        polled = cursor.poll()
        # poll returns dict -- JSON status information or ``None``
        # if the query is done
        # https://github.com/dropbox/PyHive/blob/
        # b34bdbf51378b3979eaf5eca9e956f06ddc36ca0/pyhive/presto.py#L178
        while polled:
            # Update the object and wait for the kill signal.
            stats = polled.get('stats', {})

            query = session.query(type(query)).filter_by(id=query.id).one()
            if query.status in [QueryStatus.STOPPED, QueryStatus.TIMED_OUT]:
                cursor.cancel()
                break

            if stats:
                state = stats.get('state')

                # if already finished, then stop polling
                if state == 'FINISHED':
                    break

                completed_splits = float(stats.get('completedSplits'))
                total_splits = float(stats.get('totalSplits'))
                if total_splits and completed_splits:
                    progress = 100 * (completed_splits / total_splits)
                    logging.info(
                        'Query progress: {} / {} '
                        'splits'.format(completed_splits, total_splits))
                    if progress > query.progress:
                        query.progress = progress
                    session.commit()
            time.sleep(1)
            logging.info('Polling the cursor for progress')
            polled = cursor.poll()

    @classmethod
    def extract_error_message(cls, e):
        if (
                hasattr(e, 'orig') and
                type(e.orig).__name__ == 'DatabaseError' and
                isinstance(e.orig[0], dict)):
            error_dict = e.orig[0]
            return '{} at {}: {}'.format(
                error_dict.get('errorName'),
                error_dict.get('errorLocation'),
                error_dict.get('message'),
            )
        if (
                type(e).__name__ == 'DatabaseError' and
                hasattr(e, 'args') and
                len(e.args) > 0
        ):
            error_dict = e.args[0]
            return error_dict.get('message')
        return utils.error_msg_from_exception(e)

    @classmethod
    def _partition_query(
            cls, table_name, limit=0, order_by=None, filters=None):
        """Returns a partition query

        :param table_name: the name of the table to get partitions from
        :type table_name: str
        :param limit: the number of partitions to be returned
        :type limit: int
        :param order_by: a list of tuples of field name and a boolean
            that determines if that field should be sorted in descending
            order
        :type order_by: list of (str, bool) tuples
        :param filters: dict of field name and filter value combinations
        """
        limit_clause = 'LIMIT {}'.format(limit) if limit else ''
        order_by_clause = ''
        if order_by:
            l = []  # noqa: E741
            for field, desc in order_by:
                l.append(field + ' DESC' if desc else '')
            order_by_clause = 'ORDER BY ' + ', '.join(l)

        where_clause = ''
        if filters:
            l = []  # noqa: E741
            for field, value in filters.items():
                l.append(f"{field} = '{value}'")
            where_clause = 'WHERE ' + ' AND '.join(l)

        sql = textwrap.dedent(f"""\
            SELECT * FROM "{table_name}$partitions"

            {where_clause}
            {order_by_clause}
            {limit_clause}
        """)
        return sql

    @classmethod
    def where_latest_partition(
            cls, table_name, schema, database, qry, columns=None):
        try:
            col_name, value = cls.latest_partition(
                table_name, schema, database, show_first=True)
        except Exception:
            # table is not partitioned
            return False
        if value is not None:
            for c in columns:
                if c.get('name') == col_name:
                    return qry.where(Column(col_name) == value)
        return False

    @classmethod
    def _latest_partition_from_df(cls, df):
        if not df.empty:
            return df.to_records(index=False)[0][0]

    @classmethod
    def latest_partition(cls, table_name, schema, database, show_first=False):
        """Returns col name and the latest (max) partition value for a table

        :param table_name: the name of the table
        :type table_name: str
        :param schema: schema / database / namespace
        :type schema: str
        :param database: database query will be run against
        :type database: models.Database
        :param show_first: displays the value for the first partitioning key
          if there are many partitioning keys
        :type show_first: bool

        >>> latest_partition('foo_table')
        ('ds', '2018-01-01')
        """
        indexes = database.get_indexes(table_name, schema)
        if len(indexes[0]['column_names']) < 1:
            raise SupersetTemplateException(
                'The table should have one partitioned field')
        elif not show_first and len(indexes[0]['column_names']) > 1:
            raise SupersetTemplateException(
                'The table should have a single partitioned field '
                'to use this function. You may want to use '
                '`presto.latest_sub_partition`')
        part_field = indexes[0]['column_names'][0]
        sql = cls._partition_query(table_name, 1, [(part_field, True)])
        df = database.get_df(sql, schema)
        return part_field, cls._latest_partition_from_df(df)

    @classmethod
    def latest_sub_partition(cls, table_name, schema, database, **kwargs):
        """Returns the latest (max) partition value for a table

        A filtering criteria should be passed for all fields that are
        partitioned except for the field to be returned. For example,
        if a table is partitioned by (``ds``, ``event_type`` and
        ``event_category``) and you want the latest ``ds``, you'll want
        to provide a filter as keyword arguments for both
        ``event_type`` and ``event_category`` as in
        ``latest_sub_partition('my_table',
            event_category='page', event_type='click')``

        :param table_name: the name of the table, can be just the table
            name or a fully qualified table name as ``schema_name.table_name``
        :type table_name: str
        :param schema: schema / database / namespace
        :type schema: str
        :param database: database query will be run against
        :type database: models.Database

        :param kwargs: keyword arguments define the filtering criteria
            on the partition list. There can be many of these.
        :type kwargs: str
        >>> latest_sub_partition('sub_partition_table', event_type='click')
        '2018-01-01'
        """
        indexes = database.get_indexes(table_name, schema)
        part_fields = indexes[0]['column_names']
        for k in kwargs.keys():
            if k not in k in part_fields:
                msg = 'Field [{k}] is not part of the portioning key'
                raise SupersetTemplateException(msg)
        if len(kwargs.keys()) != len(part_fields) - 1:
            msg = (
                'A filter needs to be specified for {} out of the '
                '{} fields.'
            ).format(len(part_fields) - 1, len(part_fields))
            raise SupersetTemplateException(msg)

        for field in part_fields:
            if field not in kwargs.keys():
                field_to_return = field

        sql = cls._partition_query(
            table_name, 1, [(field_to_return, True)], kwargs)
        df = database.get_df(sql, schema)
        if df.empty:
            return ''
        return df.to_dict()[field_to_return][0]


class HiveEngineSpec(PrestoEngineSpec):

    """Reuses PrestoEngineSpec functionality."""

    engine = 'hive'
    max_column_name_length = 767

    # Scoping regex at class level to avoid recompiling
    # 17/02/07 19:36:38 INFO ql.Driver: Total jobs = 5
    jobs_stats_r = re.compile(
        r'.*INFO.*Total jobs = (?P<max_jobs>[0-9]+)')
    # 17/02/07 19:37:08 INFO ql.Driver: Launching Job 2 out of 5
    launching_job_r = re.compile(
        '.*INFO.*Launching Job (?P<job_number>[0-9]+) out of '
        '(?P<max_jobs>[0-9]+)')
    # 17/02/07 19:36:58 INFO exec.Task: 2017-02-07 19:36:58,152 Stage-18
    # map = 0%,  reduce = 0%
    stage_progress_r = re.compile(
        r'.*INFO.*Stage-(?P<stage_number>[0-9]+).*'
        r'map = (?P<map_progress>[0-9]+)%.*'
        r'reduce = (?P<reduce_progress>[0-9]+)%.*')

    @classmethod
    def patch(cls):
        from pyhive import hive  # pylint: disable=no-name-in-module
        from superset.db_engines import hive as patched_hive
        from TCLIService import (
            constants as patched_constants,
            ttypes as patched_ttypes,
            TCLIService as patched_TCLIService)

        hive.TCLIService = patched_TCLIService
        hive.constants = patched_constants
        hive.ttypes = patched_ttypes
        hive.Cursor.fetch_logs = patched_hive.fetch_logs

    @classmethod
    def get_all_datasource_names(cls, db, datasource_type: str) \
            -> List[utils.DatasourceName]:
        return BaseEngineSpec.get_all_datasource_names(db, datasource_type)

    @classmethod
    def fetch_data(cls, cursor, limit):
        import pyhive
        from TCLIService import ttypes
        state = cursor.poll()
        if state.operationState == ttypes.TOperationState.ERROR_STATE:
            raise Exception('Query error', state.errorMessage)
        try:
            return super(HiveEngineSpec, cls).fetch_data(cursor, limit)
        except pyhive.exc.ProgrammingError:
            return []

    @staticmethod
    def create_table_from_csv(form, table):
        """Uploads a csv file and creates a superset datasource in Hive."""
        def convert_to_hive_type(col_type):
            """maps tableschema's types to hive types"""
            tableschema_to_hive_types = {
                'boolean': 'BOOLEAN',
                'integer': 'INT',
                'number': 'DOUBLE',
                'string': 'STRING',
            }
            return tableschema_to_hive_types.get(col_type, 'STRING')

        bucket_path = config['CSV_TO_HIVE_UPLOAD_S3_BUCKET']

        if not bucket_path:
            logging.info('No upload bucket specified')
            raise Exception(
                'No upload bucket specified. You can specify one in the config file.')

        table_name = form.name.data
        schema_name = form.schema.data

        if config.get('UPLOADED_CSV_HIVE_NAMESPACE'):
            if '.' in table_name or schema_name:
                raise Exception(
                    "You can't specify a namespace. "
                    'All tables will be uploaded to the `{}` namespace'.format(
                        config.get('HIVE_NAMESPACE')))
            full_table_name = '{}.{}'.format(
                config.get('UPLOADED_CSV_HIVE_NAMESPACE'), table_name)
        else:
            if '.' in table_name and schema_name:
                raise Exception(
                    "You can't specify a namespace both in the name of the table "
                    'and in the schema field. Please remove one')

            full_table_name = '{}.{}'.format(
                schema_name, table_name) if schema_name else table_name

        filename = form.csv_file.data.filename

        upload_prefix = config['CSV_TO_HIVE_UPLOAD_DIRECTORY']
        upload_path = config['UPLOAD_FOLDER'] + \
            secure_filename(filename)

        # Optional dependency
        from tableschema import Table  # pylint: disable=import-error
        hive_table_schema = Table(upload_path).infer()
        column_name_and_type = []
        for column_info in hive_table_schema['fields']:
            column_name_and_type.append(
                '`{}` {}'.format(
                    column_info['name'],
                    convert_to_hive_type(column_info['type'])))
        schema_definition = ', '.join(column_name_and_type)

        # Optional dependency
        import boto3  # pylint: disable=import-error

        s3 = boto3.client('s3')
        location = os.path.join('s3a://', bucket_path, upload_prefix, table_name)
        s3.upload_file(
            upload_path, bucket_path,
            os.path.join(upload_prefix, table_name, filename))
        sql = f"""CREATE TABLE {full_table_name} ( {schema_definition} )
            ROW FORMAT DELIMITED FIELDS TERMINATED BY ',' STORED AS
            TEXTFILE LOCATION '{location}'
            tblproperties ('skip.header.line.count'='1')"""
        logging.info(form.con.data)
        engine = create_engine(form.con.data.sqlalchemy_uri_decrypted)
        engine.execute(sql)

    @classmethod
    def convert_dttm(cls, target_type, dttm):
        tt = target_type.upper()
        if tt == 'DATE':
            return "CAST('{}' AS DATE)".format(dttm.isoformat()[:10])
        elif tt == 'TIMESTAMP':
            return "CAST('{}' AS TIMESTAMP)".format(
                dttm.strftime('%Y-%m-%d %H:%M:%S'))
        return "'{}'".format(dttm.strftime('%Y-%m-%d %H:%M:%S'))

    @classmethod
    def adjust_database_uri(cls, uri, selected_schema=None):
        if selected_schema:
            uri.database = parse.quote(selected_schema, safe='')
        return uri

    @classmethod
    def extract_error_message(cls, e):
        msg = str(e)
        match = re.search(r'errorMessage="(.*?)(?<!\\)"', msg)
        if match:
            msg = match.group(1)
        return msg

    @classmethod
    def progress(cls, log_lines):
        total_jobs = 1  # assuming there's at least 1 job
        current_job = 1
        stages = {}
        for line in log_lines:
            match = cls.jobs_stats_r.match(line)
            if match:
                total_jobs = int(match.groupdict()['max_jobs']) or 1
            match = cls.launching_job_r.match(line)
            if match:
                current_job = int(match.groupdict()['job_number'])
                total_jobs = int(match.groupdict()['max_jobs']) or 1
                stages = {}
            match = cls.stage_progress_r.match(line)
            if match:
                stage_number = int(match.groupdict()['stage_number'])
                map_progress = int(match.groupdict()['map_progress'])
                reduce_progress = int(match.groupdict()['reduce_progress'])
                stages[stage_number] = (map_progress + reduce_progress) / 2
        logging.info(
            'Progress detail: {}, '
            'current job {}, '
            'total jobs: {}'.format(stages, current_job, total_jobs))

        stage_progress = sum(
            stages.values()) / len(stages.values()) if stages else 0

        progress = (
            100 * (current_job - 1) / total_jobs + stage_progress / total_jobs
        )
        return int(progress)

    @classmethod
    def get_tracking_url(cls, log_lines):
        lkp = 'Tracking URL = '
        for line in log_lines:
            if lkp in line:
                return line.split(lkp)[1]

    @classmethod
    def handle_cursor(cls, cursor, query, session):
        """Updates progress information"""
        from pyhive import hive  # pylint: disable=no-name-in-module
        unfinished_states = (
            hive.ttypes.TOperationState.INITIALIZED_STATE,
            hive.ttypes.TOperationState.RUNNING_STATE,
        )
        polled = cursor.poll()
        last_log_line = 0
        tracking_url = None
        job_id = None
        while polled.operationState in unfinished_states:
            query = session.query(type(query)).filter_by(id=query.id).one()
            if query.status == QueryStatus.STOPPED:
                cursor.cancel()
                break

            log = cursor.fetch_logs() or ''
            if log:
                log_lines = log.splitlines()
                progress = cls.progress(log_lines)
                logging.info('Progress total: {}'.format(progress))
                needs_commit = False
                if progress > query.progress:
                    query.progress = progress
                    needs_commit = True
                if not tracking_url:
                    tracking_url = cls.get_tracking_url(log_lines)
                    if tracking_url:
                        job_id = tracking_url.split('/')[-2]
                        logging.info(
                            'Found the tracking url: {}'.format(tracking_url))
                        tracking_url = tracking_url_trans(tracking_url)
                        logging.info(
                            'Transformation applied: {}'.format(tracking_url))
                        query.tracking_url = tracking_url
                        logging.info('Job id: {}'.format(job_id))
                        needs_commit = True
                if job_id and len(log_lines) > last_log_line:
                    # Wait for job id before logging things out
                    # this allows for prefixing all log lines and becoming
                    # searchable in something like Kibana
                    for l in log_lines[last_log_line:]:
                        logging.info('[{}] {}'.format(job_id, l))
                    last_log_line = len(log_lines)
                if needs_commit:
                    session.commit()
            time.sleep(hive_poll_interval)
            polled = cursor.poll()

    @classmethod
    def get_columns(
            cls, inspector: Inspector, table_name: str, schema: str) -> List[dict]:
        return inspector.get_columns(table_name, schema)

    @classmethod
    def where_latest_partition(
            cls, table_name, schema, database, qry, columns=None):
        try:
            col_name, value = cls.latest_partition(
                table_name, schema, database, show_first=True)
        except Exception:
            # table is not partitioned
            return False
        if value is not None:
            for c in columns:
                if c.get('name') == col_name:
                    return qry.where(Column(col_name) == value)
        return False

    @classmethod
    def _get_fields(cls, cols: List[dict]) -> List[ColumnClause]:
        return BaseEngineSpec._get_fields(cols)

    @classmethod
    def latest_sub_partition(cls, table_name, schema, database, **kwargs):
        # TODO(bogdan): implement`
        pass

    @classmethod
    def _latest_partition_from_df(cls, df):
        """Hive partitions look like ds={partition name}"""
        if not df.empty:
            return df.ix[:, 0].max().split('=')[1]

    @classmethod
    def _partition_query(
            cls, table_name, limit=0, order_by=None, filters=None):
        return f'SHOW PARTITIONS {table_name}'

    @classmethod
    def select_star(cls, my_db, table_name: str, engine: Engine, schema: str = None,
                    limit: int = 100, show_cols: bool = False, indent: bool = True,
                    latest_partition: bool = True, cols: List[dict] = []) -> str:
        return BaseEngineSpec.select_star(
            my_db, table_name, engine, schema, limit,
            show_cols, indent, latest_partition, cols)

    @classmethod
    def modify_url_for_impersonation(cls, url, impersonate_user, username):
        """
        Modify the SQL Alchemy URL object with the user to impersonate if applicable.
        :param url: SQLAlchemy URL object
        :param impersonate_user: Bool indicating if impersonation is enabled
        :param username: Effective username
        """
        # Do nothing in the URL object since instead this should modify
        # the configuraiton dictionary. See get_configuration_for_impersonation
        pass

    @classmethod
    def get_configuration_for_impersonation(cls, uri, impersonate_user, username):
        """
        Return a configuration dictionary that can be merged with other configs
        that can set the correct properties for impersonating users
        :param uri: URI string
        :param impersonate_user: Bool indicating if impersonation is enabled
        :param username: Effective username
        :return: Dictionary with configs required for impersonation
        """
        configuration = {}
        url = make_url(uri)
        backend_name = url.get_backend_name()

        # Must be Hive connection, enable impersonation, and set param auth=LDAP|KERBEROS
        if (backend_name == 'hive' and 'auth' in url.query.keys() and
                impersonate_user is True and username is not None):
            configuration['hive.server2.proxy.user'] = username
        return configuration

    @staticmethod
    def execute(cursor, query, async_=False):
        kwargs = {'async': async_}
        cursor.execute(query, **kwargs)


class MssqlEngineSpec(BaseEngineSpec):
    engine = 'mssql'
    epoch_to_dttm = "dateadd(S, {col}, '1970-01-01')"
    limit_method = LimitMethod.WRAP_SQL
    max_column_name_length = 128

    time_grain_functions = {
        None: '{col}',
        'PT1S': "DATEADD(second, DATEDIFF(second, '2000-01-01', {col}), '2000-01-01')",
        'PT1M': 'DATEADD(minute, DATEDIFF(minute, 0, {col}), 0)',
        'PT5M': 'DATEADD(minute, DATEDIFF(minute, 0, {col}) / 5 * 5, 0)',
        'PT10M': 'DATEADD(minute, DATEDIFF(minute, 0, {col}) / 10 * 10, 0)',
        'PT15M': 'DATEADD(minute, DATEDIFF(minute, 0, {col}) / 15 * 15, 0)',
        'PT0.5H': 'DATEADD(minute, DATEDIFF(minute, 0, {col}) / 30 * 30, 0)',
        'PT1H': 'DATEADD(hour, DATEDIFF(hour, 0, {col}), 0)',
        'P1D': 'DATEADD(day, DATEDIFF(day, 0, {col}), 0)',
        'P1W': 'DATEADD(week, DATEDIFF(week, 0, {col}), 0)',
        'P1M': 'DATEADD(month, DATEDIFF(month, 0, {col}), 0)',
        'P0.25Y': 'DATEADD(quarter, DATEDIFF(quarter, 0, {col}), 0)',
        'P1Y': 'DATEADD(year, DATEDIFF(year, 0, {col}), 0)',
    }

    @classmethod
    def convert_dttm(cls, target_type, dttm):
        return "CONVERT(DATETIME, '{}', 126)".format(dttm.isoformat())

    @classmethod
    def fetch_data(cls, cursor, limit):
        data = super(MssqlEngineSpec, cls).fetch_data(cursor, limit)
        if len(data) != 0 and type(data[0]).__name__ == 'Row':
            data = [[elem for elem in r] for r in data]
        return data

    column_types = [
        (String(), re.compile(r'^(?<!N)((VAR){0,1}CHAR|TEXT|STRING)', re.IGNORECASE)),
        (UnicodeText(), re.compile(r'^N((VAR){0,1}CHAR|TEXT)', re.IGNORECASE)),
    ]

    @classmethod
    def get_sqla_column_type(cls, type_):
        for sqla_type, regex in cls.column_types:
            if regex.match(type_):
                return sqla_type
        return None


class AthenaEngineSpec(BaseEngineSpec):
    engine = 'awsathena'

    time_grain_functions = {
        None: '{col}',
        'PT1S': "date_trunc('second', CAST({col} AS TIMESTAMP))",
        'PT1M': "date_trunc('minute', CAST({col} AS TIMESTAMP))",
        'PT1H': "date_trunc('hour', CAST({col} AS TIMESTAMP))",
        'P1D': "date_trunc('day', CAST({col} AS TIMESTAMP))",
        'P1W': "date_trunc('week', CAST({col} AS TIMESTAMP))",
        'P1M': "date_trunc('month', CAST({col} AS TIMESTAMP))",
        'P0.25Y': "date_trunc('quarter', CAST({col} AS TIMESTAMP))",
        'P1Y': "date_trunc('year', CAST({col} AS TIMESTAMP))",
        'P1W/1970-01-03T00:00:00Z': "date_add('day', 5, date_trunc('week', \
                                    date_add('day', 1, CAST({col} AS TIMESTAMP))))",
        '1969-12-28T00:00:00Z/P1W': "date_add('day', -1, date_trunc('week', \
                                    date_add('day', 1, CAST({col} AS TIMESTAMP))))",
    }

    @classmethod
    def convert_dttm(cls, target_type, dttm):
        tt = target_type.upper()
        if tt == 'DATE':
            return "from_iso8601_date('{}')".format(dttm.isoformat()[:10])
        if tt == 'TIMESTAMP':
            return "from_iso8601_timestamp('{}')".format(dttm.isoformat())
        return ("CAST ('{}' AS TIMESTAMP)"
                .format(dttm.strftime('%Y-%m-%d %H:%M:%S')))

    @classmethod
    def epoch_to_dttm(cls):
        return 'from_unixtime({col})'

    @staticmethod
    def mutate_label(label):
        """
        Athena only supports lowercase column names and aliases.
        :param str label: Original label which might include uppercase letters
        :return: String that is supported by the database
        """
        return label.lower()


class PinotEngineSpec(BaseEngineSpec):
    engine = 'pinot'
    allows_subquery = False
    inner_joins = False
    supports_column_aliases = False

    # Pinot does its own conversion below
    time_grain_functions: Dict[Optional[str], str] = {
        'PT1S': '1:SECONDS',
        'PT1M': '1:MINUTES',
        'PT1H': '1:HOURS',
        'P1D': '1:DAYS',
        'P1W': '1:WEEKS',
        'P1M': '1:MONTHS',
        'P0.25Y': '3:MONTHS',
        'P1Y': '1:YEARS',
    }

    @classmethod
    def get_timestamp_expr(cls, col: ColumnClause, pdf: Optional[str],
                           time_grain: Optional[str]) -> TimestampExpression:
        is_epoch = pdf in ('epoch_s', 'epoch_ms')
        if not is_epoch:
            raise NotImplementedError('Pinot currently only supports epochs')
        # The DATETIMECONVERT pinot udf is documented at
        # Per https://github.com/apache/incubator-pinot/wiki/dateTimeConvert-UDF
        # We are not really converting any time units, just bucketing them.
        seconds_or_ms = 'MILLISECONDS' if pdf == 'epoch_ms' else 'SECONDS'
        tf = f'1:{seconds_or_ms}:EPOCH'
        granularity = cls.time_grain_functions.get(time_grain)
        if not granularity:
            raise NotImplementedError('No pinot grain spec for ' + str(time_grain))
        # In pinot the output is a string since there is no timestamp column like pg
        time_expr = f'DATETIMECONVERT({{col}}, "{tf}", "{tf}", "{granularity}")'
        return TimestampExpression(time_expr, col)

    @classmethod
    def make_select_compatible(cls, groupby_exprs, select_exprs):
        # Pinot does not want the group by expr's to appear in the select clause
        select_sans_groupby = []
        # We want identity and not equality, so doing the filtering manually
        for s in select_exprs:
            for gr in groupby_exprs:
                if s is gr:
                    break
            else:
                select_sans_groupby.append(s)
        return select_sans_groupby


class ClickHouseEngineSpec(BaseEngineSpec):
    """Dialect for ClickHouse analytical DB."""

    engine = 'clickhouse'

    time_secondary_columns = True
    time_groupby_inline = True

    time_grain_functions = {
        None: '{col}',
        'PT1M': 'toStartOfMinute(toDateTime({col}))',
        'PT5M': 'toDateTime(intDiv(toUInt32(toDateTime({col})), 300)*300)',
        'PT10M': 'toDateTime(intDiv(toUInt32(toDateTime({col})), 600)*600)',
        'PT15M': 'toDateTime(intDiv(toUInt32(toDateTime({col})), 900)*900)',
        'PT0.5H': 'toDateTime(intDiv(toUInt32(toDateTime({col})), 1800)*1800)',
        'PT1H': 'toStartOfHour(toDateTime({col}))',
        'P1D': 'toStartOfDay(toDateTime({col}))',
        'P1W': 'toMonday(toDateTime({col}))',
        'P1M': 'toStartOfMonth(toDateTime({col}))',
        'P0.25Y': 'toStartOfQuarter(toDateTime({col}))',
        'P1Y': 'toStartOfYear(toDateTime({col}))',
    }

    @classmethod
    def convert_dttm(cls, target_type, dttm):
        tt = target_type.upper()
        if tt == 'DATE':
            return "toDate('{}')".format(dttm.strftime('%Y-%m-%d'))
        if tt == 'DATETIME':
            return "toDateTime('{}')".format(
                dttm.strftime('%Y-%m-%d %H:%M:%S'))
        return "'{}'".format(dttm.strftime('%Y-%m-%d %H:%M:%S'))


class BQEngineSpec(BaseEngineSpec):
    """Engine spec for Google's BigQuery

    As contributed by @mxmzdlv on issue #945"""
    engine = 'bigquery'
    max_column_name_length = 128

    """
    https://www.python.org/dev/peps/pep-0249/#arraysize
    raw_connections bypass the pybigquery query execution context and deal with
    raw dbapi connection directly.
    If this value is not set, the default value is set to 1, as described here,
    https://googlecloudplatform.github.io/google-cloud-python/latest/_modules/google/cloud/bigquery/dbapi/cursor.html#Cursor

    The default value of 5000 is derived from the pybigquery.
    https://github.com/mxmzdlv/pybigquery/blob/d214bb089ca0807ca9aaa6ce4d5a01172d40264e/pybigquery/sqlalchemy_bigquery.py#L102
    """
    arraysize = 5000

    time_grain_functions = {
        None: '{col}',
        'PT1S': 'TIMESTAMP_TRUNC({col}, SECOND)',
        'PT1M': 'TIMESTAMP_TRUNC({col}, MINUTE)',
        'PT1H': 'TIMESTAMP_TRUNC({col}, HOUR)',
        'P1D': 'TIMESTAMP_TRUNC({col}, DAY)',
        'P1W': 'TIMESTAMP_TRUNC({col}, WEEK)',
        'P1M': 'TIMESTAMP_TRUNC({col}, MONTH)',
        'P0.25Y': 'TIMESTAMP_TRUNC({col}, QUARTER)',
        'P1Y': 'TIMESTAMP_TRUNC({col}, YEAR)',
    }

    @classmethod
    def convert_dttm(cls, target_type, dttm):
        tt = target_type.upper()
        if tt == 'DATE':
            return "'{}'".format(dttm.strftime('%Y-%m-%d'))
        return "'{}'".format(dttm.strftime('%Y-%m-%d %H:%M:%S'))

    @classmethod
    def fetch_data(cls, cursor, limit):
        data = super(BQEngineSpec, cls).fetch_data(cursor, limit)
        if len(data) != 0 and type(data[0]).__name__ == 'Row':
            data = [r.values() for r in data]
        return data

    @staticmethod
    def mutate_label(label):
        """
        BigQuery field_name should start with a letter or underscore and contain only
        alphanumeric characters. Labels that start with a number are prefixed with an
        underscore. Any unsupported characters are replaced with underscores and an
        md5 hash is added to the end of the label to avoid possible collisions.
        :param str label: the original label which might include unsupported characters
        :return: String that is supported by the database
        """
        label_hashed = '_' + hashlib.md5(label.encode('utf-8')).hexdigest()

        # if label starts with number, add underscore as first character
        label_mutated = '_' + label if re.match(r'^\d', label) else label

        # replace non-alphanumeric characters with underscores
        label_mutated = re.sub(r'[^\w]+', '_', label_mutated)
        if label_mutated != label:
            # add md5 hash to label to avoid possible collisions
            label_mutated += label_hashed

        return label_mutated

    @classmethod
    def truncate_label(cls, label):
        """BigQuery requires column names start with either a letter or
        underscore. To make sure this is always the case, an underscore is prefixed
        to the truncated label.
        """
        return '_' + hashlib.md5(label.encode('utf-8')).hexdigest()

    @classmethod
    def extra_table_metadata(cls, database, table_name, schema_name):
        indexes = database.get_indexes(table_name, schema_name)
        if not indexes:
            return {}
        partitions_columns = [
            index.get('column_names', []) for index in indexes
            if index.get('name') == 'partition'
        ]
        cluster_columns = [
            index.get('column_names', []) for index in indexes
            if index.get('name') == 'clustering'
        ]
        return {
            'partitions': {
                'cols': partitions_columns,
            },
            'clustering': {
                'cols': cluster_columns,
            },
        }

    @classmethod
    def _get_fields(cls, cols):
        """
        BigQuery dialect requires us to not use backtick in the fieldname which are
        nested.
        Using literal_column handles that issue.
        https://docs.sqlalchemy.org/en/latest/core/tutorial.html#using-more-specific-text-with-table-literal-column-and-column
        Also explicility specifying column names so we don't encounter duplicate
        column names in the result.
        """
        return [sqla.literal_column(c.get('name')).label(c.get('name').replace('.', '__'))
                for c in cols]


class ImpalaEngineSpec(BaseEngineSpec):
    """Engine spec for Cloudera's Impala"""

    engine = 'impala'

    time_grain_functions = {
        None: '{col}',
        'PT1M': "TRUNC({col}, 'MI')",
        'PT1H': "TRUNC({col}, 'HH')",
        'P1D': "TRUNC({col}, 'DD')",
        'P1W': "TRUNC({col}, 'WW')",
        'P1M': "TRUNC({col}, 'MONTH')",
        'P0.25Y': "TRUNC({col}, 'Q')",
        'P1Y': "TRUNC({col}, 'YYYY')",
    }

    @classmethod
    def epoch_to_dttm(cls):
        return 'from_unixtime({col})'

    @classmethod
    def convert_dttm(cls, target_type, dttm):
        tt = target_type.upper()
        if tt == 'DATE':
            return "'{}'".format(dttm.strftime('%Y-%m-%d'))
        return "'{}'".format(dttm.strftime('%Y-%m-%d %H:%M:%S'))

    @classmethod
    def get_schema_names(cls, inspector):
        schemas = [row[0] for row in inspector.engine.execute('SHOW SCHEMAS')
                   if not row[0].startswith('_')]
        return schemas


class DruidEngineSpec(BaseEngineSpec):
    """Engine spec for Druid.io"""
    engine = 'druid'
    inner_joins = False
    allows_subquery = False

    time_grain_functions = {
        None: '{col}',
        'PT1S': 'FLOOR({col} TO SECOND)',
        'PT1M': 'FLOOR({col} TO MINUTE)',
        'PT1H': 'FLOOR({col} TO HOUR)',
        'P1D': 'FLOOR({col} TO DAY)',
        'P1W': 'FLOOR({col} TO WEEK)',
        'P1M': 'FLOOR({col} TO MONTH)',
        'P0.25Y': 'FLOOR({col} TO QUARTER)',
        'P1Y': 'FLOOR({col} TO YEAR)',
    }

    @classmethod
    def alter_new_orm_column(cls, orm_col):
        if orm_col.column_name == '__time':
            orm_col.is_dttm = True


class GSheetsEngineSpec(SqliteEngineSpec):
    """Engine for Google spreadsheets"""
    engine = 'gsheets'
    inner_joins = False
    allows_subquery = False


class KylinEngineSpec(BaseEngineSpec):
    """Dialect for Apache Kylin"""

    engine = 'kylin'

    time_grain_functions = {
        None: '{col}',
        'PT1S': 'CAST(FLOOR(CAST({col} AS TIMESTAMP) TO SECOND) AS TIMESTAMP)',
        'PT1M': 'CAST(FLOOR(CAST({col} AS TIMESTAMP) TO MINUTE) AS TIMESTAMP)',
        'PT1H': 'CAST(FLOOR(CAST({col} AS TIMESTAMP) TO HOUR) AS TIMESTAMP)',
        'P1D': 'CAST(FLOOR(CAST({col} AS TIMESTAMP) TO DAY) AS DATE)',
        'P1W': 'CAST(TIMESTAMPADD(WEEK, WEEK(CAST({col} AS DATE)) - 1, \
               FLOOR(CAST({col} AS TIMESTAMP) TO YEAR)) AS DATE)',
        'P1M': 'CAST(FLOOR(CAST({col} AS TIMESTAMP) TO MONTH) AS DATE)',
        'P0.25Y': 'CAST(TIMESTAMPADD(QUARTER, QUARTER(CAST({col} AS DATE)) - 1, \
                  FLOOR(CAST({col} AS TIMESTAMP) TO YEAR)) AS DATE)',
        'P1Y': 'CAST(FLOOR(CAST({col} AS TIMESTAMP) TO YEAR) AS DATE)',
    }

    @classmethod
    def convert_dttm(cls, target_type, dttm):
        tt = target_type.upper()
        if tt == 'DATE':
            return "CAST('{}' AS DATE)".format(dttm.isoformat()[:10])
        if tt == 'TIMESTAMP':
            return "CAST('{}' AS TIMESTAMP)".format(
                dttm.strftime('%Y-%m-%d %H:%M:%S'))
        return "'{}'".format(dttm.strftime('%Y-%m-%d %H:%M:%S'))


class TeradataEngineSpec(BaseEngineSpec):
    """Dialect for Teradata DB."""
    engine = 'teradata'
    limit_method = LimitMethod.WRAP_SQL
    max_column_name_length = 30  # since 14.10 this is 128

    time_grain_functions = {
        None: '{col}',
        'PT1M': "TRUNC(CAST({col} as DATE), 'MI')",
        'PT1H': "TRUNC(CAST({col} as DATE), 'HH')",
        'P1D': "TRUNC(CAST({col} as DATE), 'DDD')",
        'P1W': "TRUNC(CAST({col} as DATE), 'WW')",
        'P1M': "TRUNC(CAST({col} as DATE), 'MONTH')",
        'P0.25Y': "TRUNC(CAST({col} as DATE), 'Q')",
        'P1Y': "TRUNC(CAST({col} as DATE), 'YEAR')",
    }


engines = {
    o.engine: o for o in globals().values()
    if inspect.isclass(o) and issubclass(o, BaseEngineSpec)}<|MERGE_RESOLUTION|>--- conflicted
+++ resolved
@@ -1205,8 +1205,6 @@
             datasource_names.append(utils.DatasourceName(
                 schema=row['table_schema'], table=row['table_name']))
         return datasource_names
-<<<<<<< HEAD
-=======
 
     @classmethod
     def _build_column_hierarchy(cls,
@@ -1574,7 +1572,6 @@
                                                 array_column_hierarchy)
 
         return all_columns, data, expanded_columns
->>>>>>> c82a7f42
 
     @classmethod
     def extra_table_metadata(cls, database, table_name, schema_name):
